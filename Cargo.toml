--- conflicted
+++ resolved
@@ -187,11 +187,8 @@
 async-io = "1.3"
 async-trait = "0.1"
 clap = { version = "4.1.6", features = [ "derive" ] }
-<<<<<<< HEAD
 exit-future = { version = "0.2.0" }
-=======
 flume = "0.10.9"
->>>>>>> 897b24db
 futures = { version = "0.3.1" }
 hex = { version = "0.4.3" }
 jsonrpsee = { version = "0.16.2", features = [ "server" ] }
