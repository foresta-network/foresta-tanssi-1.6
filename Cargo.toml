[workspace]
members = [
	"client/*",
	"container-chains/pallets/*",
	"container-chains/templates/frontier/*",
	"container-chains/templates/simple/*",
	"node",
	"pallets/*",
	"pallets/collator-assignment/rpc/runtime-api",
	"pallets/registrar/rpc/runtime-api",
	"primitives/*",
	"runtime/test",
	"test-sproof-builder",
]
resolver = "2"

[workspace.dependencies]
# Members
pallet-author-noting = { path = "pallets/author-noting", default-features = false }
pallet-authority-assignment = { path = "pallets/authority-assignment", default-features = false }
pallet-authority-mapping = { path = "pallets/authority-mapping", default-features = false }
pallet-collator-assignment = { path = "pallets/collator-assignment", default-features = false }
pallet-collator-assignment-runtime-api = { path = "pallets/collator-assignment/rpc/runtime-api", default-features = false }
pallet-configuration = { path = "pallets/configuration", default-features = false }
pallet-initializer = { path = "pallets/initializer", default-features = false }
pallet-registrar = { path = "pallets/registrar", default-features = false }
pallet-registrar-runtime-api = { path = "pallets/registrar/rpc/runtime-api", default-features = false }

container-chain-template-runtime = { path = "container-chain-template/runtime", default-features = false }
pallet-cc-authorities-noting = { path = "container-chains/pallets/authorities-noting", default-features = false }

tc-orchestrator-chain-interface = { path = "client/orchestrator-chain-interface" }
test-relay-sproof-builder = { path = "test-sproof-builder" }
test-runtime = { path = "runtime/test", default-features = false }
tp-author-noting-inherent = { path = "primitives/author-noting-inherent", default-features = false }
tp-authorities-noting-inherent = { path = "primitives/authorities-noting-inherent", default-features = false }
tp-chain-state-snapshot = { path = "primitives/chain-state-snapshot", default-features = false }
tp-collator-assignment = { path = "primitives/collator-assignment", default-features = false }
tp-container-chain-genesis-data = { path = "primitives/container-chain-genesis-data", default-features = false }
tp-core = { path = "primitives/core", default-features = false }
tp-traits = { path = "primitives/traits", default-features = false }
tc-consensus = { path = "client/consensus" }

<<<<<<< HEAD
=======
# Nimbus (wasm)
nimbus-primitives = { git = "https://github.com/Purestake/nimbus", branch = "girazoki-polkadot-v0.9.40", default-features = false }
nimbus-consensus = { git = "https://github.com/Purestake/nimbus", branch = "girazoki-polkadot-v0.9.40" }
pallet-author-inherent = { git = "https://github.com/Purestake/nimbus", branch = "girazoki-polkadot-v0.9.40", default-features = false  }

>>>>>>> 62a611e7
# Substrate (wasm)
frame-executive = { git = "https://github.com/paritytech/substrate", branch = "polkadot-v0.9.40", default-features = false }
frame-support = { git = "https://github.com/paritytech/substrate.git", branch = "polkadot-v0.9.40", version = "4.0.0-dev", default-features = false }
frame-system = { git = "https://github.com/paritytech/substrate.git", branch = "polkadot-v0.9.40", version = "4.0.0-dev", default-features = false }
frame-system-rpc-runtime-api = { git = "https://github.com/paritytech/substrate", branch = "polkadot-v0.9.40", default-features = false }
frame-try-runtime = { git = "https://github.com/paritytech/substrate", branch = "polkadot-v0.9.40", default-features = false }
pallet-aura = { git = "https://github.com/paritytech/substrate", branch = "polkadot-v0.9.40", default-features = false }
pallet-authorship = { git = "https://github.com/paritytech/substrate", branch = "polkadot-v0.9.40", default-features = false }
pallet-balances = { git = "https://github.com/paritytech/substrate", branch = "polkadot-v0.9.40", default-features = false }
pallet-root-testing = { git = "https://github.com/paritytech/substrate", branch = "polkadot-v0.9.40", default-features = false }
pallet-session = { git = "https://github.com/paritytech/substrate", branch = "polkadot-v0.9.40", default-features = false }
pallet-sudo = { git = "https://github.com/paritytech/substrate", branch = "polkadot-v0.9.40", default-features = false }
pallet-timestamp = { git = "https://github.com/paritytech/substrate", branch = "polkadot-v0.9.40", default-features = false }
pallet-transaction-payment = { git = "https://github.com/paritytech/substrate", branch = "polkadot-v0.9.40", default-features = false }
parity-scale-codec = { version = "3.0.0", default-features = false, features = [ "derive", "max-encoded-len" ] }
scale-info = { version = "2.1.1", default-features = false }
sp-api = { git = "https://github.com/paritytech/substrate", branch = "polkadot-v0.9.40", default-features = false }
sp-application-crypto = { git = "https://github.com/paritytech/substrate", branch = "polkadot-v0.9.40", default-features = false }
sp-block-builder = { git = "https://github.com/paritytech/substrate", branch = "polkadot-v0.9.40", default-features = false }
sp-consensus = { git = "https://github.com/paritytech/substrate", branch = "polkadot-v0.9.40", default-features = false }
sp-consensus-aura = { git = "https://github.com/paritytech/substrate", branch = "polkadot-v0.9.40", default-features = false }
sp-consensus-slots = { git = "https://github.com/paritytech/substrate", branch = "polkadot-v0.9.40", default-features = false }
sp-core = { git = "https://github.com/paritytech/substrate.git", branch = "polkadot-v0.9.40", version = "7.0.0", default-features = false }
sp-inherents = { git = "https://github.com/paritytech/substrate", branch = "polkadot-v0.9.40", default-features = false }
sp-io = { git = "https://github.com/paritytech/substrate.git", branch = "polkadot-v0.9.40", version = "7.0.0", default-features = false }
sp-offchain = { git = "https://github.com/paritytech/substrate", branch = "polkadot-v0.9.40", default-features = false }
sp-runtime = { git = "https://github.com/paritytech/substrate.git", branch = "polkadot-v0.9.40", version = "7.0.0", default-features = false }
sp-session = { git = "https://github.com/paritytech/substrate", branch = "polkadot-v0.9.40", default-features = false }
sp-state-machine = { git = "https://github.com/paritytech/substrate", branch = "polkadot-v0.9.40", default-features = false }
sp-std = { git = "https://github.com/paritytech/substrate", branch = "polkadot-v0.9.40", default-features = false }
sp-transaction-pool = { git = "https://github.com/paritytech/substrate", branch = "polkadot-v0.9.40", default-features = false }
sp-trie = { git = "https://github.com/paritytech/substrate", branch = "polkadot-v0.9.40", default-features = false }
sp-version = { git = "https://github.com/paritytech/substrate", branch = "polkadot-v0.9.40", default-features = false }

# Substrate (client)
frame-benchmarking = { git = "https://github.com/paritytech/substrate", branch = "polkadot-v0.9.40" }
frame-benchmarking-cli = { git = "https://github.com/paritytech/substrate", branch = "polkadot-v0.9.40" }
sc-basic-authorship = { git = "https://github.com/paritytech/substrate", branch = "polkadot-v0.9.40" }
sc-chain-spec = { git = "https://github.com/paritytech/substrate", branch = "polkadot-v0.9.40" }
sc-cli = { git = "https://github.com/paritytech/substrate", branch = "polkadot-v0.9.40" }
sc-client-api = { git = "https://github.com/paritytech/substrate", branch = "polkadot-v0.9.40" }
sc-consensus = { git = "https://github.com/paritytech/substrate", branch = "polkadot-v0.9.40" }
sc-consensus-aura = { git = "https://github.com/paritytech/substrate", branch = "polkadot-v0.9.40" }
sc-consensus-manual-seal = { git = "https://github.com/paritytech/substrate", branch = "polkadot-v0.9.40" }
sc-consensus-slots = { git = "https://github.com/paritytech/substrate", branch = "polkadot-v0.9.40" }
sc-executor = { git = "https://github.com/paritytech/substrate", branch = "polkadot-v0.9.40" }
sc-network = { git = "https://github.com/paritytech/substrate", branch = "polkadot-v0.9.40" }
sc-network-common = { git = "https://github.com/paritytech/substrate", branch = "polkadot-v0.9.40" }
sc-network-sync = { git = "https://github.com/paritytech/substrate", branch = "polkadot-v0.9.40" }
sc-rpc = { git = "https://github.com/paritytech/substrate", branch = "polkadot-v0.9.40" }
sc-service = { git = "https://github.com/paritytech/substrate", branch = "polkadot-v0.9.40" }
sc-sysinfo = { git = "https://github.com/paritytech/substrate", branch = "polkadot-v0.9.40" }
sc-telemetry = { git = "https://github.com/paritytech/substrate", branch = "polkadot-v0.9.40" }
sc-tracing = { git = "https://github.com/paritytech/substrate", branch = "polkadot-v0.9.40" }
sc-transaction-pool = { git = "https://github.com/paritytech/substrate", branch = "polkadot-v0.9.40" }
sc-transaction-pool-api = { git = "https://github.com/paritytech/substrate", branch = "polkadot-v0.9.40" }
sp-blockchain = { git = "https://github.com/paritytech/substrate", branch = "polkadot-v0.9.40" }
sp-externalities = { git = "https://github.com/paritytech/substrate", branch = "polkadot-v0.9.40" }
sp-keystore = { git = "https://github.com/paritytech/substrate", branch = "polkadot-v0.9.40" }
sp-storage = { git = "https://github.com/paritytech/substrate", branch = "polkadot-v0.9.40" }
sp-timestamp = { git = "https://github.com/paritytech/substrate", branch = "polkadot-v0.9.40" }
substrate-build-script-utils = { git = "https://github.com/paritytech/substrate", branch = "polkadot-v0.9.40" }
substrate-frame-rpc-system = { git = "https://github.com/paritytech/substrate", branch = "polkadot-v0.9.40" }
substrate-prometheus-endpoint = { git = "https://github.com/paritytech/substrate", branch = "polkadot-v0.9.40" }
substrate-wasm-builder = { git = "https://github.com/paritytech/substrate", branch = "polkadot-v0.9.40" }
try-runtime-cli = { git = "https://github.com/paritytech/substrate", branch = "polkadot-v0.9.40" }

# Polkadot (wasm)
polkadot-parachain = { git = "https://github.com/paritytech/polkadot", branch = "release-v0.9.40", default-features = false }
polkadot-runtime-common = { git = "https://github.com/paritytech/polkadot", branch = "release-v0.9.40", default-features = false }

# Polkadot (client)
polkadot-cli = { git = "https://github.com/paritytech/polkadot", branch = "release-v0.9.40" }
polkadot-overseer = { git = "https://github.com/paritytech/polkadot", branch = "release-v0.9.40" }
polkadot-primitives = { git = "https://github.com/paritytech/polkadot", branch = "release-v0.9.40" }
polkadot-service = { git = "https://github.com/paritytech/polkadot", branch = "release-v0.9.40" }

# Cumulus (wasm)
cumulus-pallet-aura-ext = { git = "https://github.com/paritytech/cumulus", branch = "polkadot-v0.9.40", default-features = false }
cumulus-pallet-parachain-system = { git = "https://github.com/paritytech/cumulus", branch = "polkadot-v0.9.40", default-features = false }
cumulus-pallet-session-benchmarking = { git = "https://github.com/paritytech/cumulus", branch = "polkadot-v0.9.40", default-features = false }
cumulus-primitives-core = { git = "https://github.com/paritytech/cumulus", branch = "polkadot-v0.9.40", default-features = false }
cumulus-primitives-timestamp = { git = "https://github.com/paritytech/cumulus", branch = "polkadot-v0.9.40", default-features = false }
cumulus-primitives-utility = { git = "https://github.com/paritytech/cumulus", branch = "polkadot-v0.9.40", default-features = false }
pallet-collator-selection = { git = "https://github.com/paritytech/cumulus", branch = "polkadot-v0.9.40", default-features = false }
parachain-info = { git = "https://github.com/paritytech/cumulus", branch = "polkadot-v0.9.40", default-features = false }

# Cumulus (client)
cumulus-client-cli = { git = "https://github.com/paritytech/cumulus", branch = "polkadot-v0.9.40", default-features = false }
cumulus-client-consensus-aura = { git = "https://github.com/paritytech/cumulus", branch = "polkadot-v0.9.40", default-features = false }
cumulus-client-consensus-common = { git = "https://github.com/paritytech/cumulus", branch = "polkadot-v0.9.40", default-features = false }
cumulus-client-network = { git = "https://github.com/paritytech/cumulus", branch = "polkadot-v0.9.40", default-features = false }
cumulus-client-service = { git = "https://github.com/paritytech/cumulus", branch = "polkadot-v0.9.40", default-features = false }
cumulus-primitives-parachain-inherent = { git = "https://github.com/paritytech/cumulus", branch = "polkadot-v0.9.40", default-features = false }
cumulus-relay-chain-interface = { git = "https://github.com/paritytech/cumulus", branch = "polkadot-v0.9.40", default-features = false }

# Frontier (wasm)
fp-account = { git = "https://github.com/nanocryk/frontier", branch = "polkadot-v0.9.40", default-features = false }
fp-evm = { git = "https://github.com/nanocryk/frontier", branch = "polkadot-v0.9.40", default-features = false }
fp-rpc = { git = "https://github.com/nanocryk/frontier", branch = "polkadot-v0.9.40", default-features = false }
fp-self-contained = { git = "https://github.com/nanocryk/frontier", branch = "polkadot-v0.9.40", default-features = false }
pallet-base-fee = { git = "https://github.com/nanocryk/frontier", branch = "polkadot-v0.9.40", default-features = false }
pallet-dynamic-fee = { git = "https://github.com/nanocryk/frontier", branch = "polkadot-v0.9.40", default-features = false }
pallet-ethereum = { git = "https://github.com/nanocryk/frontier", branch = "polkadot-v0.9.40", default-features = false }
pallet-evm = { git = "https://github.com/nanocryk/frontier", branch = "polkadot-v0.9.40", default-features = false }
pallet-evm-chain-id = { git = "https://github.com/nanocryk/frontier", branch = "polkadot-v0.9.40", default-features = false }
pallet-evm-precompile-modexp = { git = "https://github.com/nanocryk/frontier", branch = "polkadot-v0.9.40", default-features = false }
pallet-evm-precompile-sha3fips = { git = "https://github.com/nanocryk/frontier", branch = "polkadot-v0.9.40", default-features = false }
pallet-evm-precompile-simple = { git = "https://github.com/nanocryk/frontier", branch = "polkadot-v0.9.40", default-features = false }
pallet-hotfix-sufficients = { git = "https://github.com/nanocryk/frontier", branch = "polkadot-v0.9.40", default-features = false }

# General (wasm)
hex-literal = { version = "0.3.4" }
log = { version = "0.4.17", default-features = false }
serde = { version = "1.0.152", default-features = false }
smallvec = "1.10.0"

# General (client)
async-io = "1.3"
async-trait = "0.1"
clap = { version = "4.1.6", features = [ "derive" ] }
futures = { version = "0.3.1" }
hex = { version = "0.4.3" }
jsonrpsee = { version = "0.16.2", features = [ "server" ] }
thiserror = { version = "1.0.40" }
serde_json = { version = "1.0.96", default-features = false }
tracing = { version = "0.1.37" }
tokio = { version = "1.26.0", default-features = false }

[profile.production]
codegen-units = 1
inherits = "release"
lto = true


[profile.release]
opt-level = 3
panic = "unwind"<|MERGE_RESOLUTION|>--- conflicted
+++ resolved
@@ -41,14 +41,11 @@
 tp-traits = { path = "primitives/traits", default-features = false }
 tc-consensus = { path = "client/consensus" }
 
-<<<<<<< HEAD
-=======
 # Nimbus (wasm)
 nimbus-primitives = { git = "https://github.com/Purestake/nimbus", branch = "girazoki-polkadot-v0.9.40", default-features = false }
 nimbus-consensus = { git = "https://github.com/Purestake/nimbus", branch = "girazoki-polkadot-v0.9.40" }
 pallet-author-inherent = { git = "https://github.com/Purestake/nimbus", branch = "girazoki-polkadot-v0.9.40", default-features = false  }
 
->>>>>>> 62a611e7
 # Substrate (wasm)
 frame-executive = { git = "https://github.com/paritytech/substrate", branch = "polkadot-v0.9.40", default-features = false }
 frame-support = { git = "https://github.com/paritytech/substrate.git", branch = "polkadot-v0.9.40", version = "4.0.0-dev", default-features = false }
