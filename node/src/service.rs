--- conflicted
+++ resolved
@@ -376,41 +376,28 @@
         overseer_handle: overseer_handle.clone(),
     };
 
-<<<<<<< HEAD
     let mut container_collator = false;
     if let Some((container_chain_config, container_chain_para_id)) = container_chain_config {
         container_collator = true;
-=======
-    if let Some((container_chain_config, container_chain_para_id)) = container_chain_config {
->>>>>>> d1b25ba4
         // Start tanssi node
         let (tanssi_task_manager, _tanssi_client) = start_node_impl_container(
             container_chain_config,
             relay_chain_interface.clone(),
             tanssi_chain_interface_builder.build(),
             collator_key.clone(),
-<<<<<<< HEAD
             &params.keystore_container,
             container_chain_para_id,
             para_id,
             validator,
-=======
-            container_chain_para_id,
-            para_id,
->>>>>>> d1b25ba4
         )
         .await?;
 
         task_manager.add_child(tanssi_task_manager);
     }
 
-<<<<<<< HEAD
     // TODO: Investigate why CollateOn cannot be sent for two chains
     // Last one has priority apparently
     if validator && !container_collator {
-=======
-    if validator {
->>>>>>> d1b25ba4
         let parachain_consensus = build_consensus_orchestrator(
             client.clone(),
             block_import,
@@ -471,15 +458,10 @@
     relay_chain_interface: Arc<dyn RelayChainInterface>,
     orchestrator_chain_interface: Arc<dyn TanssiChainInterface>,
     collator_key: Option<CollatorPair>,
-<<<<<<< HEAD
     collator_keystore_container: &KeystoreContainer,
     para_id: ParaId,
     orchestrator_para_id: ParaId,
     collator: bool,
-=======
-    para_id: ParaId,
-    orchestrator_para_id: ParaId,
->>>>>>> d1b25ba4
 ) -> sc_service::error::Result<(TaskManager, Arc<ParachainClient>)> {
     let parachain_config = prepare_node_config(parachain_config);
 
@@ -494,10 +476,6 @@
         BlockAnnounceValidator::new(relay_chain_interface.clone(), para_id);
 
     let force_authoring = parachain_config.force_authoring;
-<<<<<<< HEAD
-=======
-    let validator = parachain_config.role.is_authority();
->>>>>>> d1b25ba4
     let prometheus_registry = parachain_config.prometheus_registry().cloned();
     let transaction_pool = params.transaction_pool.clone();
     let import_queue_service = params.import_queue.service();
@@ -567,11 +545,7 @@
         .overseer_handle()
         .map_err(|e| sc_service::Error::Application(Box::new(e)))?;
 
-<<<<<<< HEAD
     if collator {
-=======
-    if validator {
->>>>>>> d1b25ba4
         let parachain_consensus = build_consensus_container(
             client.clone(),
             block_import,
@@ -582,16 +556,11 @@
             orchestrator_chain_interface.clone(),
             transaction_pool,
             sync_service,
-<<<<<<< HEAD
             collator_keystore_container.sync_keystore(),
-=======
-            params.keystore_container.sync_keystore(),
->>>>>>> d1b25ba4
             force_authoring,
             para_id,
             orchestrator_para_id,
         )?;
-<<<<<<< HEAD
 
         let spawner = task_manager.spawn_handle();
         let params = StartCollatorParams {
@@ -622,38 +591,6 @@
             recovery_handle: Box::new(overseer_handle),
         };
 
-=======
-
-        let spawner = task_manager.spawn_handle();
-        let params = StartCollatorParams {
-            para_id,
-            block_status: client.clone(),
-            announce_block,
-            client: client.clone(),
-            task_manager: &mut task_manager,
-            relay_chain_interface,
-            spawner,
-            parachain_consensus,
-            import_queue: import_queue_service,
-            collator_key: collator_key.expect("Command line arguments do not allow this. qed"),
-            relay_chain_slot_duration,
-            recovery_handle: Box::new(overseer_handle),
-        };
-
-        start_collator(params).await?;
-    } else {
-        let params = StartFullNodeParams {
-            client: client.clone(),
-            announce_block,
-            task_manager: &mut task_manager,
-            para_id,
-            relay_chain_interface,
-            relay_chain_slot_duration,
-            import_queue: import_queue_service,
-            recovery_handle: Box::new(overseer_handle),
-        };
-
->>>>>>> d1b25ba4
         start_full_node(params)?;
     }
 
@@ -761,7 +698,6 @@
                         relay_parent,
                         &relay_chain_interface,
                         &orchestrator_chain_interface,
-                        &validation_data,
                         orchestrator_para_id,
                     )
                     .await;
@@ -1305,10 +1241,7 @@
 
 use sc_client_api::AuxStore;
 use sc_client_api::UsageProvider;
-<<<<<<< HEAD
-=======
 use tc_tanssi_chain_interface::TanssiChainError;
->>>>>>> d1b25ba4
 use tc_tanssi_chain_interface::TanssiChainInterface;
 use tc_tanssi_chain_interface::TanssiChainResult;
 
@@ -1363,13 +1296,8 @@
         tanssi_parent: PHash,
         key: &[u8],
     ) -> TanssiChainResult<Option<StorageValue>> {
-<<<<<<< HEAD
-        let state = self.backend.state_at(tanssi_parent).map_err(|_| ())?;
-        state.storage(key).map_err(|_| ())
-=======
         let state = self.backend.state_at(tanssi_parent)?;
         state.storage(key).map_err(TanssiChainError::GenericError)
->>>>>>> d1b25ba4
     }
 
     async fn prove_read(
@@ -1377,16 +1305,10 @@
         tanssi_parent: PHash,
         relevant_keys: &Vec<Vec<u8>>,
     ) -> TanssiChainResult<StorageProof> {
-<<<<<<< HEAD
-        let state_backend = self.backend.state_at(tanssi_parent).map_err(|_| ())?;
-
-        sp_state_machine::prove_read(state_backend, relevant_keys).map_err(|_| ())
-=======
         let state_backend = self.backend.state_at(tanssi_parent)?;
 
         sp_state_machine::prove_read(state_backend, relevant_keys)
             .map_err(TanssiChainError::StateMachineError)
->>>>>>> d1b25ba4
     }
 
     fn overseer_handle(&self) -> TanssiChainResult<Handle> {
