--- conflicted
+++ resolved
@@ -43,12 +43,9 @@
     frame_benchmarking_cli::SUBSTRATE_REFERENCE_HARDWARE,
     futures::StreamExt,
     nimbus_primitives::NimbusPair,
-<<<<<<< HEAD
     nimbus_primitives::NIMBUS_KEY_ID,
     pallet_collator_assignment_runtime_api::CollatorAssignmentApi,
-=======
     orchestrator_runtime::{opaque::Block, AccountId, RuntimeApi},
->>>>>>> 89c7f99a
     pallet_registrar_runtime_api::RegistrarApi,
     polkadot_cli::ProvideRuntimeApi,
     polkadot_service::Handle,
