use {
    cumulus_primitives_core::ParaId,
    sc_chain_spec::{ChainSpecExtension, ChainSpecGroup},
    sc_service::ChainType,
    serde::{Deserialize, Serialize},
    sp_core::{sr25519, Pair, Public},
    sp_runtime::traits::{IdentifyAccount, Verify},
    std::collections::BTreeMap,
    test_runtime::{
        AccountId, RegistrarConfig, Signature, SudoConfig, EXISTENTIAL_DEPOSIT,
    },
<<<<<<< HEAD
    nimbus_primitives::NimbusId,
=======
    tp_container_chain_genesis_data::{
        json::container_chain_genesis_data_from_path, ContainerChainGenesisData,
    },
>>>>>>> 8dbefe92
};

/// Specialized `ChainSpec` for the normal parachain runtime.
pub type ChainSpec = sc_service::GenericChainSpec<test_runtime::GenesisConfig, Extensions>;

/// Specialized `ChainSpec` for container chains that only allows raw genesis format.
pub type RawChainSpec = sc_service::GenericChainSpec<RawGenesisConfig, Extensions>;

/// Helper type that implements the traits needed to be used as a "GenesisConfig",
/// but whose implementation panics because we only expect it to be used with raw ChainSpecs,
/// so it will never be serialized or deserialized.
/// This is because container chains must use raw chain spec files where the "genesis"
/// field only has one field: "raw".
pub struct RawGenesisConfig {
    pub storage_raw: BTreeMap<Vec<u8>, Vec<u8>>,
}

impl Serialize for RawGenesisConfig {
    fn serialize<S>(&self, _serializer: S) -> Result<S::Ok, S::Error>
    where
        S: serde::Serializer,
    {
        panic!("RawGenesisConfigDummy should never be serialized")
    }
}

impl<'de> Deserialize<'de> for RawGenesisConfig {
    fn deserialize<D>(_deserializer: D) -> Result<Self, D::Error>
    where
        D: serde::Deserializer<'de>,
    {
        panic!("Attempted to read a non-raw ContainerChain ChainSpec.\nHelp: add `--raw` flag to `build-spec` command to generate a raw chain spec")
    }
}

impl sp_runtime::BuildStorage for RawGenesisConfig {
    fn assimilate_storage(&self, storage: &mut sp_core::storage::Storage) -> Result<(), String> {
        storage
            .top
            .extend(self.storage_raw.iter().map(|(k, v)| (k.clone(), v.clone())));

        Ok(())
    }
}

/// Helper function to generate a crypto pair from seed
pub fn get_from_seed<TPublic: Public>(seed: &str) -> <TPublic::Pair as Pair>::Public {
    TPublic::Pair::from_string(&format!("//{}", seed), None)
        .expect("static values are valid; qed")
        .public()
}

/// The extensions for the [`ChainSpec`].
#[derive(Debug, Clone, PartialEq, Serialize, Deserialize, ChainSpecGroup, ChainSpecExtension)]
#[serde(deny_unknown_fields)]
pub struct Extensions {
    /// The relay chain of the Parachain.
    pub relay_chain: String,
    /// The id of the Parachain.
    pub para_id: u32,
}

impl Extensions {
    /// Try to get the extension from the given `ChainSpec`.
    pub fn try_get(chain_spec: &dyn sc_service::ChainSpec) -> Option<&Self> {
        sc_chain_spec::get_extension(chain_spec.extensions())
    }
}

type AccountPublic = <Signature as Verify>::Signer;

/// Generate collator keys from seed.
///
/// This function's return type must always match the session keys of the chain in tuple format.
pub fn get_collator_keys_from_seed(seed: &str) -> NimbusId {
    get_from_seed::<NimbusId>(seed)
}

/// Helper function to generate an account ID from seed
pub fn get_account_id_from_seed<TPublic: Public>(seed: &str) -> AccountId
where
    AccountPublic: From<<TPublic::Pair as Pair>::Public>,
{
    AccountPublic::from(get_from_seed::<TPublic>(seed)).into_account()
}

/// Generate the session keys from individual elements.
///
/// The input must be a tuple of individual keys (a single arg for now since we have just one key).
pub fn template_session_keys(keys: NimbusId) -> test_runtime::SessionKeys {
    test_runtime::SessionKeys { nimbus: keys.clone() }
}

/// Helper function to turn a list of names into a list of `(AccountId, AuraId)`
pub fn invulnerables(names: &[&str]) -> Vec<(AccountId, NimbusId)> {
    names
        .iter()
        .map(|name| {
            (
                get_account_id_from_seed::<sr25519::Public>(name),
                get_collator_keys_from_seed(name),
            )
        })
        .collect()
}

/// Helper function to turn a list of names into a list of `AccountId`
pub fn account_ids(names: &[&str]) -> Vec<AccountId> {
    names
        .iter()
        .map(|name| get_account_id_from_seed::<sr25519::Public>(name))
        .collect()
}

pub fn development_config(
    para_id: ParaId,
    container_chains: Vec<String>,
    mock_container_chains: Vec<ParaId>,
) -> ChainSpec {
    // Give your base currency a unit name and decimal places
    let mut properties = sc_chain_spec::Properties::new();
    properties.insert("tokenSymbol".into(), "UNIT".into());
    properties.insert("tokenDecimals".into(), 12.into());
    properties.insert("ss58Format".into(), 42.into());

    ChainSpec::from_genesis(
        // Name
        "Development",
        // ID
        "dev",
        ChainType::Development,
        move || {
            testnet_genesis(
                // initial collators.
                invulnerables(&["Alice", "Bob", "Charlie", "Dave"]),
                account_ids(&[
                    "Alice",
                    "Bob",
                    "Charlie",
                    "Dave",
                    "Eve",
                    "Ferdie",
                    "Alice//stash",
                    "Bob//stash",
                    "Charlie//stash",
                    "Dave//stash",
                    "Eve//stash",
                    "Ferdie//stash",
                ]),
                para_id,
                get_account_id_from_seed::<sr25519::Public>("Alice"),
                &container_chains,
                &mock_container_chains,
            )
        },
        Vec::new(),
        None,
        None,
        None,
        None,
        Extensions {
            relay_chain: "rococo-local".into(), // You MUST set this to the correct network!
            para_id: para_id.into(),
        },
    )
}

pub fn local_testnet_config(
    para_id: ParaId,
    container_chains: Vec<String>,
    mock_container_chains: Vec<ParaId>,
) -> ChainSpec {
    // Give your base currency a unit name and decimal places
    let mut properties = sc_chain_spec::Properties::new();
    properties.insert("tokenSymbol".into(), "UNIT".into());
    properties.insert("tokenDecimals".into(), 12.into());
    properties.insert("ss58Format".into(), 42.into());

    ChainSpec::from_genesis(
        // Name
        "Local Testnet",
        // ID
        "local_testnet",
        ChainType::Local,
        move || {
            testnet_genesis(
                // initial collators.
                invulnerables(&["Alice", "Bob", "Charlie", "Dave"]),
                account_ids(&[
                    "Alice",
                    "Bob",
                    "Charlie",
                    "Dave",
                    "Eve",
                    "Ferdie",
                    "Alice//stash",
                    "Bob//stash",
                    "Charlie//stash",
                    "Dave//stash",
                    "Eve//stash",
                    "Ferdie//stash",
                ]),
                para_id,
                get_account_id_from_seed::<sr25519::Public>("Alice"),
                &container_chains,
                &mock_container_chains,
            )
        },
        // Bootnodes
        Vec::new(),
        // Telemetry
        None,
        // Protocol ID
        Some("orchestrator"),
        // Fork ID
        None,
        // Properties
        Some(properties),
        // Extensions
        Extensions {
            relay_chain: "rococo-local".into(), // You MUST set this to the correct network!
            para_id: para_id.into(),
        },
    )
}

fn testnet_genesis(
    invulnerables: Vec<(AccountId, NimbusId)>,
    endowed_accounts: Vec<AccountId>,
    id: ParaId,
    root_key: AccountId,
    container_chains: &[String],
    mock_container_chains: &[ParaId],
) -> test_runtime::GenesisConfig {
    test_runtime::GenesisConfig {
        system: test_runtime::SystemConfig {
            code: test_runtime::WASM_BINARY
                .expect("WASM binary was not build, please build it!")
                .to_vec(),
        },
        balances: test_runtime::BalancesConfig {
            balances: endowed_accounts
                .iter()
                .cloned()
                .map(|k| (k, 1 << 60))
                .collect(),
        },
        parachain_info: test_runtime::ParachainInfoConfig { parachain_id: id },
        collator_selection: test_runtime::CollatorSelectionConfig {
            invulnerables: invulnerables.iter().cloned().map(|(acc, _)| acc).collect(),
            candidacy_bond: EXISTENTIAL_DEPOSIT * 16,
            ..Default::default()
        },
        session: test_runtime::SessionConfig {
            keys: invulnerables
                .into_iter()
                .map(|(acc, aura)| {
                    (
                        acc.clone(),                 // account id
                        acc,                         // validator id
                        template_session_keys(aura), // session keys
                    )
                })
                .collect(),
        },
        // no need to pass anything to aura, in fact it will panic if we do. Session will take care
        // of this.
        aura: Default::default(),
        aura_ext: Default::default(),
        parachain_system: Default::default(),
        configuration: Default::default(),
        registrar: RegistrarConfig {
            para_ids: container_chains
                .iter()
                .map(|x| {
                    container_chain_genesis_data_from_path(x).unwrap_or_else(|e| {
                        panic!(
                            "Failed to build genesis data for container chain {:?}: {}",
                            x, e
                        )
                    })
                })
                .chain(
                    mock_container_chains
                        .iter()
                        .map(|x| (*x, mock_container_chain_genesis_data(*x))),
                )
                .collect(),
        },
        sudo: SudoConfig {
            key: Some(root_key),
        },
    }
}

fn mock_container_chain_genesis_data(para_id: ParaId) -> ContainerChainGenesisData {
    ContainerChainGenesisData {
        storage: vec![],
        name: format!("Container Chain {}", para_id).into(),
        id: format!("container-chain-{}", para_id).into(),
        fork_id: None,
        extensions: vec![],
        properties: Default::default(),
    }
}<|MERGE_RESOLUTION|>--- conflicted
+++ resolved
@@ -9,13 +9,10 @@
     test_runtime::{
         AccountId, RegistrarConfig, Signature, SudoConfig, EXISTENTIAL_DEPOSIT,
     },
-<<<<<<< HEAD
     nimbus_primitives::NimbusId,
-=======
     tp_container_chain_genesis_data::{
         json::container_chain_genesis_data_from_path, ContainerChainGenesisData,
     },
->>>>>>> 8dbefe92
 };
 
 /// Specialized `ChainSpec` for the normal parachain runtime.
