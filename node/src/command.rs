--- conflicted
+++ resolved
@@ -457,30 +457,20 @@
 					warn!("Detected relay chain node arguments together with --relay-chain-rpc-url. This command starts a minimal Polkadot node that only uses a network-related subset of all relay chain CLI options.");
 				}
 
-				let mut orchestrator_config = None;
+				let mut container_chain_config = None;
 				if !cli.container_chain_args().is_empty() {
-					let orchestrator_cli = ContainerChainCli::new(
+					let container_chain_cli = ContainerChainCli::new(
 						&config,
 						[ContainerChainCli::executable_name()].iter().chain(cli.container_chain_args().iter()),
 					);
 					let tokio_handle = config.tokio_handle.clone();
-<<<<<<< HEAD
-					tanssi_config = Some((tanssi_cli, tokio_handle));
-=======
-					let config =
-						SubstrateCli::create_configuration(&orchestrator_cli, &orchestrator_cli, tokio_handle)
-							.map_err(|err| format!("Orchestrator chain argument error: {}", err))?;
-					let para_id = chain_spec::Extensions::try_get(&*config.chain_spec)
-						.map(|e| e.para_id)
-						.ok_or_else(|| "Could not find parachain extension in chain-spec.")?;
-					orchestrator_config = Some((config, ParaId::from(para_id)));
->>>>>>> 442d3b1d
+					container_chain_config = Some((container_chain_cli, tokio_handle));
 				}
 
 				crate::service::start_parachain_node(
 					config,
 					polkadot_config,
-                    orchestrator_config,
+                    container_chain_config,
 					collator_options,
 					id,
 					hwbench,
