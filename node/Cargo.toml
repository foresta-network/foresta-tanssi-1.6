--- conflicted
+++ resolved
@@ -26,13 +26,8 @@
 test-runtime = { workspace = true, features = [ "std" ] }
 tp-author-noting-inherent = { workspace = true, features = [ "std" ] }
 tp-authorities-noting-inherent = { workspace = true, features = [ "std" ] }
-<<<<<<< HEAD
 tp-container-chain-genesis-data = { workspace = true, features = [ "std", "json" ] }
-tc-tanssi-chain-interface = { workspace = true }
-=======
-
 tc-orchestrator-chain-interface = { workspace = true }
->>>>>>> 442d3b1d
 
 # Substrate
 frame-benchmarking = { workspace = true }
