[package]
name = "test-node"
authors = [ "Anonymous" ]
build = "build.rs"
description = ""
edition = "2021"
license = "Unlicense"
version = "0.1.0"

[dependencies]
async-io = { workspace = true }
async-trait = { workspace = true }
clap = { workspace = true, features = [ "derive" ] }
futures = { workspace = true }
hex = { workspace = true }
jsonrpsee = { workspace = true, features = [ "server" ] }
log = { workspace = true }
parity-scale-codec = { workspace = true }
serde = { workspace = true, features = [ "derive" ] }
serde_json = { workspace = true }
tokio = { workspace = true }

# Local
pallet-collator-assignment-runtime-api = { workspace = true, features = [ "std" ] }
pallet-registrar-runtime-api = { workspace = true, features = [ "std" ] }
test-runtime = { workspace = true, features = [ "std" ] }
tp-author-noting-inherent = { workspace = true, features = [ "std" ] }
tp-authorities-noting-inherent = { workspace = true, features = [ "std" ] }
<<<<<<< HEAD

tc-consensus = { workspace = true }
=======
tp-container-chain-genesis-data = { workspace = true, features = [ "std", "json" ] }
>>>>>>> 8dbefe92
tc-orchestrator-chain-interface = { workspace = true }

# Substrate
nimbus-primitives = { workspace = true, features = [ "std" ]}
nimbus-consensus = { workspace = true }

# Substrate
frame-benchmarking = { workspace = true }
frame-benchmarking-cli = { workspace = true }
sc-basic-authorship = { workspace = true }
sc-chain-spec = { workspace = true }
sc-cli = { workspace = true }
sc-client-api = { workspace = true }
sc-consensus = { workspace = true }
sc-consensus-manual-seal = { workspace = true }
sc-executor = { workspace = true }
sc-network = { workspace = true }
sc-network-common = { workspace = true }
sc-network-sync = { workspace = true }
sc-rpc = { workspace = true }
sc-service = { workspace = true }
sc-sysinfo = { workspace = true }
sc-telemetry = { workspace = true }
sc-tracing = { workspace = true }
sc-transaction-pool = { workspace = true }
sc-transaction-pool-api = { workspace = true }
sp-api = { workspace = true, features = [ "std" ] }
sp-block-builder = { workspace = true }
sp-blockchain = { workspace = true }
sp-consensus = { workspace = true }

sp-consensus-aura = { workspace = true }
sp-core = { workspace = true, features = [ "std" ] }
sp-inherents = { workspace = true, features = [ "std" ] }
sp-io = { workspace = true, features = [ "std" ] }
sp-keystore = { workspace = true, features = [ "std" ] }
sp-offchain = { workspace = true, features = [ "std" ] }
sp-runtime = { workspace = true, features = [ "std" ] }
sp-session = { workspace = true, features = [ "std" ] }
sp-state-machine = { workspace = true, features = [ "std" ] }
sp-timestamp = { workspace = true, features = [ "std" ] }

sp-transaction-pool = { workspace = true }
substrate-frame-rpc-system = { workspace = true }
substrate-prometheus-endpoint = { workspace = true }
try-runtime-cli = { workspace = true, optional = true }

# Polkadot
polkadot-cli = { workspace = true }
polkadot-primitives = { workspace = true }
polkadot-service = { workspace = true }

# Cumulus
cumulus-client-cli = { workspace = true }
cumulus-client-consensus-aura = { workspace = true }
cumulus-client-consensus-common = { workspace = true }
cumulus-client-network = { workspace = true }
cumulus-client-service = { workspace = true }
cumulus-primitives-core = { workspace = true }
cumulus-primitives-parachain-inherent = { workspace = true }
cumulus-relay-chain-interface = { workspace = true }
[build-dependencies]
substrate-build-script-utils = { workspace = true }

[features]
default = []
runtime-benchmarks = [
	"polkadot-cli/runtime-benchmarks",
	"test-runtime/runtime-benchmarks",
	"try-runtime-cli/try-runtime",
]
try-runtime = [
	"test-runtime/try-runtime",
	"try-runtime-cli/try-runtime",
]

fast-runtime = ["test-runtime/fast-runtime"]<|MERGE_RESOLUTION|>--- conflicted
+++ resolved
@@ -26,12 +26,9 @@
 test-runtime = { workspace = true, features = [ "std" ] }
 tp-author-noting-inherent = { workspace = true, features = [ "std" ] }
 tp-authorities-noting-inherent = { workspace = true, features = [ "std" ] }
-<<<<<<< HEAD
+tp-container-chain-genesis-data = { workspace = true, features = [ "std", "json" ] }
 
 tc-consensus = { workspace = true }
-=======
-tp-container-chain-genesis-data = { workspace = true, features = [ "std", "json" ] }
->>>>>>> 8dbefe92
 tc-orchestrator-chain-interface = { workspace = true }
 
 # Substrate
