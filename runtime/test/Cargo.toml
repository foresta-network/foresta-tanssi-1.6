[package]
name = "test-runtime"
authors = [ "Anonymous" ]
description = ""
edition = "2021"
homepage = "https://substrate.io"
license = "Unlicense"
version = "0.1.0"

[package.metadata.docs.rs]
targets = [ "x86_64-unknown-linux-gnu" ]

[dependencies]
hex-literal = { workspace = true, optional = true }
log = { workspace = true }
parity-scale-codec = { workspace = true, features = [ "derive" ] }
scale-info = { workspace = true, features = [ "derive" ] }
smallvec = { workspace = true }

# Own
pallet-author-noting = { workspace = true }
pallet-collator-assignment = { workspace = true }
pallet-collator-assignment-runtime-api = { workspace = true }
pallet-configuration = { workspace = true }
pallet-initializer = { workspace = true }
pallet-registrar = { workspace = true }
pallet-registrar-runtime-api = { workspace = true }

# Substrate
frame-executive = { workspace = true }
frame-support = { workspace = true }
frame-system = { workspace = true }
frame-system-rpc-runtime-api = { workspace = true }
frame-try-runtime = { workspace = true, optional = true }
pallet-aura = { workspace = true }
pallet-authorship = { workspace = true }
pallet-balances = { workspace = true }
pallet-root-testing = { workspace = true }
pallet-session = { workspace = true }
pallet-sudo = { workspace = true }
pallet-timestamp = { workspace = true }
sp-api = { workspace = true }
sp-block-builder = { workspace = true }
sp-consensus-aura = { workspace = true }
sp-core = { workspace = true }
sp-inherents = { workspace = true }
sp-offchain = { workspace = true }
sp-runtime = { workspace = true }
sp-session = { workspace = true }
sp-std = { workspace = true }
sp-transaction-pool = { workspace = true }
sp-trie = { workspace = true }

sp-version = { workspace = true }
tp-author-noting-inherent = { workspace = true }
tp-traits = { workspace = true }

# Polkadot
polkadot-parachain = { workspace = true }
polkadot-runtime-common = { workspace = true }

# Cumulus
cumulus-pallet-aura-ext = { workspace = true }
cumulus-pallet-parachain-system = { workspace = true }
cumulus-pallet-session-benchmarking = { workspace = true }
cumulus-primitives-core = { workspace = true }
cumulus-primitives-timestamp = { workspace = true }
cumulus-primitives-utility = { workspace = true }
pallet-collator-selection = { workspace = true }
parachain-info = { workspace = true }

[dev-dependencies]
sp-io = { workspace = true }
test-relay-sproof-builder = { workspace = true }
<<<<<<< HEAD
=======
[build-dependencies]
substrate-wasm-builder = { workspace = true }
>>>>>>> d1b25ba4

[features]
default = [
	"std",
]
std = [
	"cumulus-pallet-aura-ext/std",
	"cumulus-pallet-parachain-system/std",
	"cumulus-primitives-core/std",
	"cumulus-primitives-timestamp/std",
	"cumulus-primitives-utility/std",
	"frame-executive/std",
	"frame-support/std",
	"frame-system-rpc-runtime-api/std",
	"frame-system/std",
	"log/std",
	"pallet-aura/std",
	"pallet-author-noting/std",
	"pallet-authorship/std",
	"pallet-balances/std",
	"pallet-collator-assignment-runtime-api/std",
	"pallet-collator-selection/std",
	"pallet-configuration/std",
	"pallet-initializer/std",
	"pallet-registrar/std",
	"pallet-session/std",
	"pallet-sudo/std",
	"pallet-timestamp/std",
	"parachain-info/std",
	"parity-scale-codec/std",
	"polkadot-parachain/std",
	"polkadot-runtime-common/std",
	"scale-info/std",
	"sp-api/std",
	"sp-block-builder/std",
	"sp-consensus-aura/std",
	"sp-core/std",
	"sp-inherents/std",
	"sp-offchain/std",
	"sp-runtime/std",
	"sp-std/std",
	"sp-transaction-pool/std",
	"sp-version/std",
	"tp-author-noting-inherent/std",
	"tp-traits/std",
 ]

runtime-benchmarks = [
	"cumulus-pallet-session-benchmarking/runtime-benchmarks",
	"frame-support/runtime-benchmarks",
	"frame-system/runtime-benchmarks",
	"hex-literal",
	"pallet-balances/runtime-benchmarks",
	"pallet-collator-selection/runtime-benchmarks",
	"pallet-timestamp/runtime-benchmarks",
	"sp-runtime/runtime-benchmarks",
]

try-runtime = [
	"cumulus-pallet-aura-ext/try-runtime",
	"cumulus-pallet-parachain-system/try-runtime",
	"frame-executive/try-runtime",
	"frame-system/try-runtime",
	"frame-try-runtime/try-runtime",
	"pallet-aura/try-runtime",
	"pallet-authorship/try-runtime",
	"pallet-balances/try-runtime",
	"pallet-collator-selection/try-runtime",
	"pallet-session/try-runtime",
	"pallet-timestamp/try-runtime",
	"parachain-info/try-runtime",
]<|MERGE_RESOLUTION|>--- conflicted
+++ resolved
@@ -72,11 +72,8 @@
 [dev-dependencies]
 sp-io = { workspace = true }
 test-relay-sproof-builder = { workspace = true }
-<<<<<<< HEAD
-=======
 [build-dependencies]
 substrate-wasm-builder = { workspace = true }
->>>>>>> d1b25ba4
 
 [features]
 default = [
