--- conflicted
+++ resolved
@@ -781,13 +781,8 @@
     }
 
     impl pallet_registrar_runtime_api::RegistrarApi<Block, u32> for Runtime {
-<<<<<<< HEAD
-        /// Return the registered parachain ids
-        fn parachains() -> Vec<u32> {
-=======
         /// Return the registered para ids
         fn registered_paras() -> Vec<u32> {
->>>>>>> 8b32eeb0
             Registrar::registered_para_ids().to_vec()
         }
     }
