--- conflicted
+++ resolved
@@ -454,12 +454,8 @@
     type RuntimeEvent = RuntimeEvent;
     type ContainerChains = Registrar;
     type SelfParaId = parachain_info::Pallet<Runtime>;
-<<<<<<< HEAD
     type AuthorFetcher = CollatorAssignment;
-=======
-    type AuthorFetcher = AuthorFetcher;
     type RelayChainStateProvider = cumulus_pallet_parachain_system::RelaychainDataProvider<Self>;
->>>>>>> a4bbf1a9
 }
 
 parameter_types! {
