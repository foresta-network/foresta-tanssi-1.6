--- conflicted
+++ resolved
@@ -1432,11 +1432,8 @@
         [pallet_invulnerables, Invulnerables]
         [pallet_pooled_staking, PooledStaking]
         [pallet_services_payment, ServicesPayment]
-<<<<<<< HEAD
         [pallet_foreign_asset_creator, ForeignAssetsCreator]
-=======
         [pallet_data_preservers, DataPreservers]
->>>>>>> a4cbeb73
         [pallet_xcm_benchmarks::generic, pallet_xcm_benchmarks::generic::Pallet::<Runtime>]
     );
 }
