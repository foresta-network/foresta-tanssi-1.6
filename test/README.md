# Moonwall integration tests for Tanssi

Setup: install node and pnpm:

```
sudo npm i -g pnpm
pnpm i
```

Before running tests: compile rust binaries and build ChainSpec files:

```
cargo build --features=fast-runtime --release --all
pnpm run build-spec
```

Run moonwall TUI interface:

```
pnpm moonwall
```

Run tests:

```
# manual-seal tests, only orchestrator chain runs, container chains are mocked
pnpm moonwall test dev_tanssi
# zombienet tests, all the chains run
pnpm moonwall test zombie_tanssi
```

To see the logs of a failing zombienet node:

```
cd /tmp
ls -ltr
# cd into the last zombie folder, that's the most recent zombie network
cd zombie-3aff699b8e6c41a7a0c296f056a750a0_-87975-Ow0nVobAGIPt
# list all the logs
ls *.log
# follow logs
tail -F -n9999 Collator2000-01.log
# nicer interface that allows search
less -R Collator2000-01.log
# or just open it in any other text editor
```

To upgrade moonwall or other dependencies:

```
pnpm up --latest
```

<<<<<<< HEAD

Debugging zombienet

You can enable zombienet debug logs to get more information about the commands that are being run:

```
DEBUG=* pnpm moonwall test zombie_tanssi
=======
# Spawns Tanssi and container-chains with zombienet
You can directly use the zombieTanssi.json file and pass it to zombienet to spawn yourself the network. From the test directory you can do:

```
/path/to/zombienet spawn -p native ./configs/zombieTanssi.json
>>>>>>> 89c7f99a
```<|MERGE_RESOLUTION|>--- conflicted
+++ resolved
@@ -51,19 +51,17 @@
 pnpm up --latest
 ```
 
-<<<<<<< HEAD
-
 Debugging zombienet
 
 You can enable zombienet debug logs to get more information about the commands that are being run:
 
 ```
 DEBUG=* pnpm moonwall test zombie_tanssi
-=======
+```
+
 # Spawns Tanssi and container-chains with zombienet
 You can directly use the zombieTanssi.json file and pass it to zombienet to spawn yourself the network. From the test directory you can do:
 
 ```
 /path/to/zombienet spawn -p native ./configs/zombieTanssi.json
->>>>>>> 89c7f99a
 ```