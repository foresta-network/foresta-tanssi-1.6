[package]
name = "pallet-collator-assignment"
authors = []
description = "Collator assignment pallet"
edition = "2021"
publish = false
version = "0.1.0"

[package.metadata.docs.rs]
targets = [ "x86_64-unknown-linux-gnu" ]

[dependencies]
<<<<<<< HEAD
parity-scale-codec = { workspace = true, default-features = false, features = ["derive", "max-encoded-len"] }
scale-info = { workspace = true, default-features = false }
frame-support = { workspace = true, default-features = false }
frame-system = { workspace = true, default-features = false }
sp-core = { workspace = true, default-features = false }
serde = { workspace = true, features = [ "derive" ], optional = true }
log = { workspace = true, default-features = false }
sp-std = { workspace = true, default-features = false }
sp-runtime = { workspace = true, default-features = false }
tp-collator-assignment = { workspace = true }
=======
frame-support = { workspace = true }
frame-system = { workspace = true }
log = { workspace = true }
parity-scale-codec = { workspace = true, features = [ "derive", "max-encoded-len" ] }
scale-info = { workspace = true }
serde = { workspace = true, optional = true, features = [ "derive" ] }
sp-core = { workspace = true }
sp-runtime = { workspace = true }
sp-std = { workspace = true }
tp-traits = { workspace = true }
>>>>>>> 6cc22e47

[dev-dependencies]
sp-io = { workspace = true }

[features]
default = [ "std" ]
std = [
	"frame-support/std",
	"frame-system/std",
	"parity-scale-codec/std",
	"scale-info/std",
<<<<<<< HEAD
    "serde",
	"tp-collator-assignment/std",
=======
	"serde",
	"sp-core/std",
	"tp-traits/std",
>>>>>>> 6cc22e47
]
try-runtime = [ "frame-support/try-runtime" ]<|MERGE_RESOLUTION|>--- conflicted
+++ resolved
@@ -10,7 +10,6 @@
 targets = [ "x86_64-unknown-linux-gnu" ]
 
 [dependencies]
-<<<<<<< HEAD
 parity-scale-codec = { workspace = true, default-features = false, features = ["derive", "max-encoded-len"] }
 scale-info = { workspace = true, default-features = false }
 frame-support = { workspace = true, default-features = false }
@@ -21,18 +20,7 @@
 sp-std = { workspace = true, default-features = false }
 sp-runtime = { workspace = true, default-features = false }
 tp-collator-assignment = { workspace = true }
-=======
-frame-support = { workspace = true }
-frame-system = { workspace = true }
-log = { workspace = true }
-parity-scale-codec = { workspace = true, features = [ "derive", "max-encoded-len" ] }
-scale-info = { workspace = true }
-serde = { workspace = true, optional = true, features = [ "derive" ] }
-sp-core = { workspace = true }
-sp-runtime = { workspace = true }
-sp-std = { workspace = true }
 tp-traits = { workspace = true }
->>>>>>> 6cc22e47
 
 [dev-dependencies]
 sp-io = { workspace = true }
@@ -44,13 +32,8 @@
 	"frame-system/std",
 	"parity-scale-codec/std",
 	"scale-info/std",
-<<<<<<< HEAD
     "serde",
 	"tp-collator-assignment/std",
-=======
-	"serde",
-	"sp-core/std",
 	"tp-traits/std",
->>>>>>> 6cc22e47
 ]
 try-runtime = [ "frame-support/try-runtime" ]