--- conflicted
+++ resolved
@@ -29,11 +29,8 @@
 use sp_runtime::Saturating;
 use sp_std::prelude::*;
 use sp_std::vec;
-<<<<<<< HEAD
 use tp_collator_assignment::AssignedCollators;
-=======
 use tp_traits::{GetHostConfiguration, GetSessionContainerChains};
->>>>>>> 6cc22e47
 
 pub use pallet::*;
 
@@ -84,115 +81,6 @@
     #[pallet::call]
     impl<T: Config> Pallet<T> {}
 
-<<<<<<< HEAD
-=======
-    #[derive(Clone, Encode, Decode, PartialEq, sp_core::RuntimeDebug, scale_info::TypeInfo)]
-    #[cfg_attr(feature = "std", derive(serde::Serialize, serde::Deserialize))]
-    pub struct AssignedCollators<AccountId> {
-        pub orchestrator_chain: Vec<AccountId>,
-        pub container_chains: BTreeMap<ParaId, Vec<AccountId>>,
-    }
-
-    // Manual default impl that does not require AccountId: Default
-    impl<AccountId> Default for AssignedCollators<AccountId> {
-        fn default() -> Self {
-            Self {
-                orchestrator_chain: Default::default(),
-                container_chains: Default::default(),
-            }
-        }
-    }
-
-    impl<AccountId> AssignedCollators<AccountId>
-    where
-        AccountId: PartialEq,
-    {
-        pub fn para_id_of(
-            &self,
-            x: &AccountId,
-            orchestrator_chain_para_id: ParaId,
-        ) -> Option<ParaId> {
-            for (id, cs) in self.container_chains.iter() {
-                if cs.contains(x) {
-                    return Some(*id);
-                }
-            }
-
-            if self.orchestrator_chain.contains(x) {
-                return Some(orchestrator_chain_para_id);
-            }
-
-            None
-        }
-
-        pub fn find_collator(&self, x: &AccountId) -> bool {
-            self.para_id_of(x, ParaId::from(0)).is_some()
-        }
-
-        fn remove_container_chains_not_in_list(&mut self, container_chains: &[ParaId]) {
-            self.container_chains
-                .retain(|id, _cs| container_chains.contains(id));
-        }
-
-        fn remove_collators_not_in_list(&mut self, collators: &[AccountId]) {
-            self.orchestrator_chain.retain(|c| collators.contains(c));
-            for (_id, cs) in self.container_chains.iter_mut() {
-                cs.retain(|c| collators.contains(c))
-            }
-        }
-
-        fn remove_orchestrator_chain_excess_collators(&mut self, num_orchestrator_chain: usize) {
-            self.orchestrator_chain.truncate(num_orchestrator_chain);
-        }
-
-        fn remove_container_chain_excess_collators(&mut self, num_each_container_chain: usize) {
-            for (_id, cs) in self.container_chains.iter_mut() {
-                cs.truncate(num_each_container_chain);
-            }
-        }
-
-        fn fill_orchestrator_chain_collators<I>(
-            &mut self,
-            num_orchestrator_chain: usize,
-            next_collator: &mut I,
-        ) where
-            I: Iterator<Item = AccountId>,
-        {
-            while self.orchestrator_chain.len() < num_orchestrator_chain {
-                if let Some(nc) = next_collator.next() {
-                    self.orchestrator_chain.push(nc);
-                } else {
-                    return;
-                }
-            }
-        }
-
-        fn fill_container_chain_collators<I>(
-            &mut self,
-            num_each_container_chain: usize,
-            next_collator: &mut I,
-        ) where
-            I: Iterator<Item = AccountId>,
-        {
-            for (_id, cs) in self.container_chains.iter_mut() {
-                while cs.len() < num_each_container_chain {
-                    if let Some(nc) = next_collator.next() {
-                        cs.push(nc);
-                    } else {
-                        return;
-                    }
-                }
-            }
-        }
-
-        fn add_new_container_chains(&mut self, container_chains: &[ParaId]) {
-            for para_id in container_chains {
-                self.container_chains.entry(*para_id).or_default();
-            }
-        }
-    }
-
->>>>>>> 6cc22e47
     /// A struct that holds the assignment that is active after the session change and optionally
     /// the assignment that becomes active after the next session change.
     pub struct SessionChangeOutcome<T: Config> {
