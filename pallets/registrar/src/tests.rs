use {
    crate::{mock::*, ContainerChainGenesisData, Error, Event},
    frame_support::{assert_noop, assert_ok, BoundedVec},
    sp_runtime::DispatchError,
};

#[test]
fn register_para_id_42() {
    new_test_ext().execute_with(|| {
        System::set_block_number(1);
<<<<<<< HEAD
        assert_ok!(ParaRegistrar::register(
            RuntimeOrigin::root(),
            42,
            empty_genesis_data()
        ));
=======
        assert_ok!(ParaRegistrar::register(RuntimeOrigin::root(), 42.into()));
>>>>>>> 636add4f
        assert_eq!(
            ParaRegistrar::pending_registered_para_ids(),
            vec![(2u32, BoundedVec::try_from(vec![42u32.into()]).unwrap())]
        );
        // Assert that the correct event was deposited
        System::assert_last_event(Event::ParaIdRegistered { para_id: 42.into() }.into());

        // Assert after two sessions it goes to the non-pending
        ParaRegistrar::initializer_on_new_session(&2);
        assert_eq!(ParaRegistrar::registered_para_ids(), vec![42.into()]);
        assert_eq!(ParaRegistrar::pending_registered_para_ids(), vec![]);
    });
}

#[test]
fn register_para_id_42_twice() {
    new_test_ext().execute_with(|| {
        System::set_block_number(1);
<<<<<<< HEAD
        assert_ok!(ParaRegistrar::register(
            RuntimeOrigin::root(),
            42,
            empty_genesis_data()
        ));
        assert_noop!(
            ParaRegistrar::register(RuntimeOrigin::root(), 42, empty_genesis_data()),
=======
        assert_ok!(ParaRegistrar::register(RuntimeOrigin::root(), 42.into()));
        assert_noop!(
            ParaRegistrar::register(RuntimeOrigin::root(), 42.into()),
>>>>>>> 636add4f
            Error::<Test>::ParaIdAlreadyRegistered
        );
    });
}

#[test]
fn register_para_id_42_genesis_data_size_too_big() {
    new_test_ext().execute_with(|| {
        System::set_block_number(1);
        let genesis_data = ContainerChainGenesisData {
            storage: vec![(vec![], vec![0; 5_000_000]).into()],
            extensions: Default::default(),
            properties: Default::default(),
        };
        assert_noop!(
            ParaRegistrar::register(RuntimeOrigin::root(), 42, genesis_data,),
            Error::<Test>::GenesisDataTooBig,
        );
    });
}

#[test]
fn deregister_para_id_from_empty_list() {
    new_test_ext().execute_with(|| {
        System::set_block_number(1);
        assert_noop!(
            ParaRegistrar::deregister(RuntimeOrigin::root(), 42.into()),
            Error::<Test>::ParaIdNotRegistered
        );
    });
}

#[test]
fn deregister_para_id_42() {
    new_test_ext().execute_with(|| {
        System::set_block_number(1);
<<<<<<< HEAD
        assert_ok!(ParaRegistrar::register(
            RuntimeOrigin::root(),
            42,
            empty_genesis_data()
        ));
=======
        assert_ok!(ParaRegistrar::register(RuntimeOrigin::root(), 42.into()));
>>>>>>> 636add4f
        assert_eq!(
            ParaRegistrar::pending_registered_para_ids(),
            vec![(2u32, BoundedVec::try_from(vec![42u32.into()]).unwrap())]
        );

        // Assert after two sessions it goes to the non-pending
        ParaRegistrar::initializer_on_new_session(&2);

        assert_ok!(ParaRegistrar::deregister(RuntimeOrigin::root(), 42.into()));
        assert_eq!(
            ParaRegistrar::pending_registered_para_ids(),
            vec![(2u32, BoundedVec::try_from(vec![]).unwrap())]
        );

        // Assert that the correct event was deposited
        System::assert_last_event(Event::ParaIdDeregistered { para_id: 42.into() }.into());
    });
}

#[test]
fn deregister_para_id_42_after_session_changes() {
    new_test_ext().execute_with(|| {
        System::set_block_number(1);
<<<<<<< HEAD
        assert_ok!(ParaRegistrar::register(
            RuntimeOrigin::root(),
            42,
            empty_genesis_data()
        ));
=======
        assert_ok!(ParaRegistrar::register(RuntimeOrigin::root(), 42.into()));
>>>>>>> 636add4f
        assert_eq!(
            ParaRegistrar::pending_registered_para_ids(),
            vec![(2u32, BoundedVec::try_from(vec![42u32.into()]).unwrap())]
        );

        ParaRegistrar::initializer_on_new_session(&2);
        assert_eq!(ParaRegistrar::registered_para_ids(), vec![42.into()]);

        assert_ok!(ParaRegistrar::deregister(RuntimeOrigin::root(), 42.into()));
        assert_eq!(
            ParaRegistrar::pending_registered_para_ids(),
            vec![(2u32, BoundedVec::try_from(vec![]).unwrap())]
        );

        // Assert that the correct event was deposited
        System::assert_last_event(Event::ParaIdDeregistered { para_id: 42.into() }.into());
    });
}

#[test]
fn deregister_para_id_42_twice() {
    new_test_ext().execute_with(|| {
        System::set_block_number(1);
<<<<<<< HEAD
        assert_ok!(ParaRegistrar::register(
            RuntimeOrigin::root(),
            42,
            empty_genesis_data()
        ));
=======
        assert_ok!(ParaRegistrar::register(RuntimeOrigin::root(), 42.into()));
>>>>>>> 636add4f
        assert_eq!(
            ParaRegistrar::pending_registered_para_ids(),
            vec![(2u32, BoundedVec::try_from(vec![42u32.into()]).unwrap())]
        );
        assert_ok!(ParaRegistrar::deregister(RuntimeOrigin::root(), 42.into()));
        assert_eq!(
            ParaRegistrar::pending_registered_para_ids(),
            vec![(2u32, BoundedVec::try_from(vec![]).unwrap())]
        );
        assert_noop!(
            ParaRegistrar::deregister(RuntimeOrigin::root(), 42.into()),
            Error::<Test>::ParaIdNotRegistered
        );
    });
}

#[test]
fn deregister_para_id_removes_genesis_data() {
    new_test_ext().execute_with(|| {
        System::set_block_number(1);
        let genesis_data = ContainerChainGenesisData {
            storage: vec![(b"key".to_vec(), b"value".to_vec()).into()],
            extensions: Default::default(),
            properties: Default::default(),
        };
        assert_ok!(ParaRegistrar::register(
            RuntimeOrigin::root(),
            42,
            genesis_data.clone(),
        ));
        assert_eq!(
            ParaRegistrar::pending_registered_para_ids(),
            vec![(2u32, BoundedVec::try_from(vec![42u32]).unwrap())]
        );
        assert_eq!(ParaRegistrar::para_genesis_data(42), Some(genesis_data),);

        // Assert after two sessions it goes to the non-pending
        ParaRegistrar::initializer_on_new_session(&2);

        assert_ok!(ParaRegistrar::deregister(RuntimeOrigin::root(), 42));
        assert_eq!(
            ParaRegistrar::pending_registered_para_ids(),
            vec![(2u32, BoundedVec::try_from(vec![]).unwrap())]
        );

        // Assert that the correct event was deposited
        System::assert_last_event(Event::ParaIdDeregistered { para_id: 42 }.into());

        // Genesis data has been deleted
        // TODO: it should probably not be deleted until the next session change when the
        // para id is actually deregistered
        assert_eq!(ParaRegistrar::para_genesis_data(42), None,);
    });
}

#[test]
fn register_para_id_bad_origin() {
    new_test_ext().execute_with(|| {
        System::set_block_number(1);
        assert_noop!(
<<<<<<< HEAD
            ParaRegistrar::register(RuntimeOrigin::signed(1), 42, empty_genesis_data()),
=======
            ParaRegistrar::register(RuntimeOrigin::signed(1), 42.into()),
>>>>>>> 636add4f
            DispatchError::BadOrigin
        );
    });
}

#[test]
fn deregister_para_id_bad_origin() {
    new_test_ext().execute_with(|| {
        System::set_block_number(1);
        assert_noop!(
            ParaRegistrar::deregister(RuntimeOrigin::signed(1), 42.into()),
            DispatchError::BadOrigin
        );
    });
}

#[test]
fn genesis_loads_para_ids() {
<<<<<<< HEAD
    new_test_ext_with_genesis(vec![
        (1, empty_genesis_data()),
        (2, empty_genesis_data()),
        (3, empty_genesis_data()),
        (4, empty_genesis_data()),
    ])
    .execute_with(|| {
=======
    new_test_ext_with_genesis(vec![1.into(), 2.into(), 3.into(), 4.into()]).execute_with(|| {
>>>>>>> 636add4f
        System::set_block_number(1);
        assert_eq!(
            ParaRegistrar::registered_para_ids(),
            vec![1.into(), 2.into(), 3.into(), 4.into()]
        );
    });
}

#[test]
fn genesis_sorts_para_ids() {
<<<<<<< HEAD
    new_test_ext_with_genesis(vec![
        (4, empty_genesis_data()),
        (2, empty_genesis_data()),
        (3, empty_genesis_data()),
        (1, empty_genesis_data()),
    ])
    .execute_with(|| {
=======
    new_test_ext_with_genesis(vec![4.into(), 2.into(), 3.into(), 1.into()]).execute_with(|| {
>>>>>>> 636add4f
        System::set_block_number(1);
        assert_eq!(
            ParaRegistrar::registered_para_ids(),
            vec![1.into(), 2.into(), 3.into(), 4.into()]
        );
    });
}

#[test]
#[should_panic = "Duplicate para_id: 2"]
fn genesis_error_on_duplicate() {
<<<<<<< HEAD
    new_test_ext_with_genesis(vec![
        (2, empty_genesis_data()),
        (3, empty_genesis_data()),
        (4, empty_genesis_data()),
        (2, empty_genesis_data()),
    ])
    .execute_with(|| {
        System::set_block_number(1);
    });
}

#[test]
#[should_panic = "genesis data for para_id 2 is too large: 5000008 bytes"]
fn genesis_error_genesis_data_size_too_big() {
    let genesis_data = ContainerChainGenesisData {
        storage: vec![(vec![], vec![0; 5_000_000]).into()],
        extensions: Default::default(),
        properties: Default::default(),
    };
    new_test_ext_with_genesis(vec![(2, genesis_data)]).execute_with(|| {
=======
    new_test_ext_with_genesis(vec![2.into(), 3.into(), 4.into(), 2.into()]).execute_with(|| {
>>>>>>> 636add4f
        System::set_block_number(1);
    });
}<|MERGE_RESOLUTION|>--- conflicted
+++ resolved
@@ -1,3 +1,5 @@
+use tp_traits::ParaId;
+
 use {
     crate::{mock::*, ContainerChainGenesisData, Error, Event},
     frame_support::{assert_noop, assert_ok, BoundedVec},
@@ -8,15 +10,11 @@
 fn register_para_id_42() {
     new_test_ext().execute_with(|| {
         System::set_block_number(1);
-<<<<<<< HEAD
-        assert_ok!(ParaRegistrar::register(
-            RuntimeOrigin::root(),
-            42,
-            empty_genesis_data()
-        ));
-=======
-        assert_ok!(ParaRegistrar::register(RuntimeOrigin::root(), 42.into()));
->>>>>>> 636add4f
+        assert_ok!(ParaRegistrar::register(
+            RuntimeOrigin::root(),
+            42.into(),
+            empty_genesis_data()
+        ));
         assert_eq!(
             ParaRegistrar::pending_registered_para_ids(),
             vec![(2u32, BoundedVec::try_from(vec![42u32.into()]).unwrap())]
@@ -35,19 +33,13 @@
 fn register_para_id_42_twice() {
     new_test_ext().execute_with(|| {
         System::set_block_number(1);
-<<<<<<< HEAD
-        assert_ok!(ParaRegistrar::register(
-            RuntimeOrigin::root(),
-            42,
-            empty_genesis_data()
-        ));
-        assert_noop!(
-            ParaRegistrar::register(RuntimeOrigin::root(), 42, empty_genesis_data()),
-=======
-        assert_ok!(ParaRegistrar::register(RuntimeOrigin::root(), 42.into()));
-        assert_noop!(
-            ParaRegistrar::register(RuntimeOrigin::root(), 42.into()),
->>>>>>> 636add4f
+        assert_ok!(ParaRegistrar::register(
+            RuntimeOrigin::root(),
+            42.into(),
+            empty_genesis_data()
+        ));
+        assert_noop!(
+            ParaRegistrar::register(RuntimeOrigin::root(), 42.into(), empty_genesis_data()),
             Error::<Test>::ParaIdAlreadyRegistered
         );
     });
@@ -63,7 +55,7 @@
             properties: Default::default(),
         };
         assert_noop!(
-            ParaRegistrar::register(RuntimeOrigin::root(), 42, genesis_data,),
+            ParaRegistrar::register(RuntimeOrigin::root(), 42.into(), genesis_data,),
             Error::<Test>::GenesisDataTooBig,
         );
     });
@@ -84,15 +76,11 @@
 fn deregister_para_id_42() {
     new_test_ext().execute_with(|| {
         System::set_block_number(1);
-<<<<<<< HEAD
-        assert_ok!(ParaRegistrar::register(
-            RuntimeOrigin::root(),
-            42,
-            empty_genesis_data()
-        ));
-=======
-        assert_ok!(ParaRegistrar::register(RuntimeOrigin::root(), 42.into()));
->>>>>>> 636add4f
+        assert_ok!(ParaRegistrar::register(
+            RuntimeOrigin::root(),
+            42.into(),
+            empty_genesis_data()
+        ));
         assert_eq!(
             ParaRegistrar::pending_registered_para_ids(),
             vec![(2u32, BoundedVec::try_from(vec![42u32.into()]).unwrap())]
@@ -116,15 +104,11 @@
 fn deregister_para_id_42_after_session_changes() {
     new_test_ext().execute_with(|| {
         System::set_block_number(1);
-<<<<<<< HEAD
-        assert_ok!(ParaRegistrar::register(
-            RuntimeOrigin::root(),
-            42,
-            empty_genesis_data()
-        ));
-=======
-        assert_ok!(ParaRegistrar::register(RuntimeOrigin::root(), 42.into()));
->>>>>>> 636add4f
+        assert_ok!(ParaRegistrar::register(
+            RuntimeOrigin::root(),
+            42.into(),
+            empty_genesis_data()
+        ));
         assert_eq!(
             ParaRegistrar::pending_registered_para_ids(),
             vec![(2u32, BoundedVec::try_from(vec![42u32.into()]).unwrap())]
@@ -148,15 +132,11 @@
 fn deregister_para_id_42_twice() {
     new_test_ext().execute_with(|| {
         System::set_block_number(1);
-<<<<<<< HEAD
-        assert_ok!(ParaRegistrar::register(
-            RuntimeOrigin::root(),
-            42,
-            empty_genesis_data()
-        ));
-=======
-        assert_ok!(ParaRegistrar::register(RuntimeOrigin::root(), 42.into()));
->>>>>>> 636add4f
+        assert_ok!(ParaRegistrar::register(
+            RuntimeOrigin::root(),
+            42.into(),
+            empty_genesis_data()
+        ));
         assert_eq!(
             ParaRegistrar::pending_registered_para_ids(),
             vec![(2u32, BoundedVec::try_from(vec![42u32.into()]).unwrap())]
@@ -184,31 +164,34 @@
         };
         assert_ok!(ParaRegistrar::register(
             RuntimeOrigin::root(),
-            42,
+            42.into(),
             genesis_data.clone(),
         ));
         assert_eq!(
             ParaRegistrar::pending_registered_para_ids(),
-            vec![(2u32, BoundedVec::try_from(vec![42u32]).unwrap())]
-        );
-        assert_eq!(ParaRegistrar::para_genesis_data(42), Some(genesis_data),);
+            vec![(2u32, BoundedVec::try_from(vec![42u32.into()]).unwrap())]
+        );
+        assert_eq!(
+            ParaRegistrar::para_genesis_data(ParaId::from(42)),
+            Some(genesis_data),
+        );
 
         // Assert after two sessions it goes to the non-pending
         ParaRegistrar::initializer_on_new_session(&2);
 
-        assert_ok!(ParaRegistrar::deregister(RuntimeOrigin::root(), 42));
-        assert_eq!(
-            ParaRegistrar::pending_registered_para_ids(),
-            vec![(2u32, BoundedVec::try_from(vec![]).unwrap())]
-        );
-
-        // Assert that the correct event was deposited
-        System::assert_last_event(Event::ParaIdDeregistered { para_id: 42 }.into());
+        assert_ok!(ParaRegistrar::deregister(RuntimeOrigin::root(), 42.into()));
+        assert_eq!(
+            ParaRegistrar::pending_registered_para_ids(),
+            vec![(2u32, BoundedVec::try_from(vec![]).unwrap())]
+        );
+
+        // Assert that the correct event was deposited
+        System::assert_last_event(Event::ParaIdDeregistered { para_id: 42.into() }.into());
 
         // Genesis data has been deleted
         // TODO: it should probably not be deleted until the next session change when the
         // para id is actually deregistered
-        assert_eq!(ParaRegistrar::para_genesis_data(42), None,);
+        assert_eq!(ParaRegistrar::para_genesis_data(ParaId::from(42)), None,);
     });
 }
 
@@ -217,11 +200,7 @@
     new_test_ext().execute_with(|| {
         System::set_block_number(1);
         assert_noop!(
-<<<<<<< HEAD
-            ParaRegistrar::register(RuntimeOrigin::signed(1), 42, empty_genesis_data()),
-=======
-            ParaRegistrar::register(RuntimeOrigin::signed(1), 42.into()),
->>>>>>> 636add4f
+            ParaRegistrar::register(RuntimeOrigin::signed(1), 42.into(), empty_genesis_data()),
             DispatchError::BadOrigin
         );
     });
@@ -240,17 +219,13 @@
 
 #[test]
 fn genesis_loads_para_ids() {
-<<<<<<< HEAD
     new_test_ext_with_genesis(vec![
-        (1, empty_genesis_data()),
-        (2, empty_genesis_data()),
-        (3, empty_genesis_data()),
-        (4, empty_genesis_data()),
+        (1.into(), empty_genesis_data()),
+        (2.into(), empty_genesis_data()),
+        (3.into(), empty_genesis_data()),
+        (4.into(), empty_genesis_data()),
     ])
     .execute_with(|| {
-=======
-    new_test_ext_with_genesis(vec![1.into(), 2.into(), 3.into(), 4.into()]).execute_with(|| {
->>>>>>> 636add4f
         System::set_block_number(1);
         assert_eq!(
             ParaRegistrar::registered_para_ids(),
@@ -261,17 +236,13 @@
 
 #[test]
 fn genesis_sorts_para_ids() {
-<<<<<<< HEAD
     new_test_ext_with_genesis(vec![
-        (4, empty_genesis_data()),
-        (2, empty_genesis_data()),
-        (3, empty_genesis_data()),
-        (1, empty_genesis_data()),
+        (4.into(), empty_genesis_data()),
+        (2.into(), empty_genesis_data()),
+        (3.into(), empty_genesis_data()),
+        (1.into(), empty_genesis_data()),
     ])
     .execute_with(|| {
-=======
-    new_test_ext_with_genesis(vec![4.into(), 2.into(), 3.into(), 1.into()]).execute_with(|| {
->>>>>>> 636add4f
         System::set_block_number(1);
         assert_eq!(
             ParaRegistrar::registered_para_ids(),
@@ -283,12 +254,11 @@
 #[test]
 #[should_panic = "Duplicate para_id: 2"]
 fn genesis_error_on_duplicate() {
-<<<<<<< HEAD
     new_test_ext_with_genesis(vec![
-        (2, empty_genesis_data()),
-        (3, empty_genesis_data()),
-        (4, empty_genesis_data()),
-        (2, empty_genesis_data()),
+        (2.into(), empty_genesis_data()),
+        (3.into(), empty_genesis_data()),
+        (4.into(), empty_genesis_data()),
+        (2.into(), empty_genesis_data()),
     ])
     .execute_with(|| {
         System::set_block_number(1);
@@ -303,10 +273,7 @@
         extensions: Default::default(),
         properties: Default::default(),
     };
-    new_test_ext_with_genesis(vec![(2, genesis_data)]).execute_with(|| {
-=======
-    new_test_ext_with_genesis(vec![2.into(), 3.into(), 4.into(), 2.into()]).execute_with(|| {
->>>>>>> 636add4f
+    new_test_ext_with_genesis(vec![(2.into(), genesis_data)]).execute_with(|| {
         System::set_block_number(1);
     });
 }