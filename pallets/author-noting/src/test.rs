--- conflicted
+++ resolved
@@ -6,10 +6,8 @@
 use sp_consensus_aura::AURA_ENGINE_ID;
 use sp_runtime::generic::DigestItem;
 use sp_runtime::traits::BlakeTwo256;
-<<<<<<< HEAD
 use tp_author_noting_inherent::HeaderAs;
-=======
->>>>>>> af7302d1
+use tp_author_noting_inherent::AuthorNotingSproofBuilderItem;
 
 #[test]
 fn test_author_id_insertion() {
@@ -17,7 +15,7 @@
         .with_relay_sproof_builder(|_, relay_block_num, sproof| match relay_block_num {
             1 => {
                 let slot: InherentType = 13u64.into();
-                let mut s = OwnRelayStateSproofBuilderItem::default();
+                let mut s = AuthorNotingSproofBuilderItem::default();
                 s.para_id = 1001.into();
                 s.author_id =
                     HeaderAs::NonEncoded(sp_runtime::generic::Header::<u32, BlakeTwo256> {
@@ -36,8 +34,6 @@
         .add(1, || {
             assert_eq!(AuthorNoting::latest_author(ParaId::from(1001)), Some(13u64));
         });
-<<<<<<< HEAD
-=======
 }
 
 #[test]
@@ -47,17 +43,19 @@
             // Statemint data:
             // Block: 3,511,063
             // Slot: 140,006,956
+            // RelayHash 0x5ea27df08fe09a82b5e835d4fa67735d0fbdf8d97b9c382f0af7b9c9c92a8545
             let statemint_data = hex!(
-                "5d1b54ce2845dedd7f43805849747c44388b7b7cc84dc5083815cc2b58b513145e4cd6000a98bf2792
-                 1e16366f5a2a388595f87744608684f43ff613026241634390d0c28a9dee52544070b989c71634db54
-                 222b86391a75fa37d12544e7022bcd3cd42a080661757261202c56580800000000056175726101018f
-                 b36de33276e8d54f77ea0a006ed7ab97b8d0aad00869f7ce6a5709eb1fc3256428b8b2428a2a3ec4fa
-                 1c1058ab0e33c5a6b2b5789ab7b3e0accaeccafb4506"
+                "5d1b54ce2845dedd7f43805849747c44388b7b7cc84dc5083815cc2b58b513145e4cd6000a98bf
+                 27921e16366f5a2a388595f87744608684f43ff613026241634390d0c28a9dee52544070b989c71634
+                 db54222b86391a75fa37d12544e7022bcd3cd42a080661757261202c56580800000000056175726101
+                 018fb36de33276e8d54f77ea0a006ed7ab97b8d0aad00869f7ce6a5709eb1fc3256428b8b2428a2a3e
+                 c4fa1c1058ab0e33c5a6b2b5789ab7b3e0accaeccafb4506"
+
             );
 
             match relay_block_num {
                 1 => {
-                    let mut s = OwnRelayStateSproofBuilderItem::default();
+                    let mut s = AuthorNotingSproofBuilderItem::default();
                     s.para_id = 1001.into();
                     s.author_id = HeaderAs::AlreadyEncoded(statemint_data.to_vec());
                     sproof.items.push(s);
@@ -82,7 +80,7 @@
                 // Since the default parachain list is vec![1001],
                 // we must always include a sproof for this para_id
                 let slot: InherentType = 10u64.into();
-                let mut s = OwnRelayStateSproofBuilderItem::default();
+                let mut s = AuthorNotingSproofBuilderItem::default();
                 s.para_id = 1001.into();
                 s.author_id =
                     HeaderAs::NonEncoded(sp_runtime::generic::Header::<u32, BlakeTwo256> {
@@ -98,7 +96,7 @@
             }
             2 => {
                 let slot: InherentType = 13u64.into();
-                let mut s = OwnRelayStateSproofBuilderItem::default();
+                let mut s = AuthorNotingSproofBuilderItem::default();
                 s.para_id = 1001.into();
                 s.author_id =
                     HeaderAs::NonEncoded(sp_runtime::generic::Header::<u32, BlakeTwo256> {
@@ -113,7 +111,7 @@
                 sproof.items.push(s);
 
                 let slot: InherentType = 14u64.into();
-                let mut s = OwnRelayStateSproofBuilderItem::default();
+                let mut s = AuthorNotingSproofBuilderItem::default();
                 s.para_id = 1002.into();
                 s.author_id =
                     HeaderAs::NonEncoded(sp_runtime::generic::Header::<u32, BlakeTwo256> {
@@ -142,5 +140,4 @@
             assert_eq!(AuthorNoting::latest_author(ParaId::from(1001)), Some(13u64));
             assert_eq!(AuthorNoting::latest_author(ParaId::from(1002)), Some(14u64));
         });
->>>>>>> af7302d1
 }