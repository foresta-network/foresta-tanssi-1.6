--- conflicted
+++ resolved
@@ -1,18 +1,10 @@
-<<<<<<< HEAD
-use super::*;
-use crate as author_noting_pallet;
-use cumulus_primitives_core::PersistedValidationData;
-use frame_support::dispatch::UnfilteredDispatchable;
-=======
 use crate::{self as author_noting_pallet, Config};
 use cumulus_primitives_core::{ParaId, PersistedValidationData};
->>>>>>> af7302d1
 use frame_support::inherent::{InherentData, ProvideInherent};
 use frame_support::parameter_types;
 use frame_support::traits::{ConstU32, ConstU64};
 use frame_support::traits::{Everything, UnfilteredDispatchable};
 use frame_support::traits::{OnFinalize, OnInitialize};
-use frame_support::Hashable;
 use frame_system::RawOrigin;
 use parity_scale_codec::{Decode, Encode};
 use polkadot_parachain::primitives::RelayChainBlockNumber;
@@ -20,7 +12,6 @@
 use sp_core::H256;
 use sp_version::RuntimeVersion;
 use tp_author_noting_inherent::AuthorNotingSproofBuilder;
-use tp_author_noting_inherent::HeaderAs;
 
 use sp_io;
 use sp_runtime::{
@@ -144,11 +135,6 @@
 // Implement the sudo module's `Config` on the Test runtime.
 impl Config for Test {
     type RuntimeEvent = RuntimeEvent;
-<<<<<<< HEAD
-    type SelfParaId = ParachainId;
-=======
-    type RuntimeCall = RuntimeCall;
->>>>>>> af7302d1
     type AuthorFetcher = MockAuthorFetcher;
     type ContainerChains = MockContainerChainGetter;
 }
@@ -204,12 +190,7 @@
     tests: Vec<BlockTest>,
     ran: bool,
     relay_sproof_builder_hook:
-<<<<<<< HEAD
         Option<Box<dyn Fn(&BlockTests, RelayChainBlockNumber, &mut AuthorNotingSproofBuilder)>>,
-    persisted_author: Option<InherentType>,
-=======
-        Option<Box<dyn Fn(&BlockTests, RelayChainBlockNumber, &mut OwnRelayStateSproofBuilder)>>,
->>>>>>> af7302d1
     inherent_data_hook: Option<
         Box<
             dyn Fn(
@@ -324,81 +305,4 @@
             self.run();
         }
     }
-<<<<<<< HEAD
-=======
-}
-
-#[derive(Clone)]
-pub enum HeaderAs {
-    AlreadyEncoded(Vec<u8>),
-    NonEncoded(sp_runtime::generic::Header<u32, BlakeTwo256>),
-}
-
-#[derive(Clone)]
-pub struct OwnRelayStateSproofBuilderItem {
-    /// The para id of the current parachain.
-    ///
-    /// This doesn't get into the storage proof produced by the builder, however, it is used for
-    /// generation of the storage image and by auxiliary methods.
-    ///
-    /// It's recommended to change this value once in the very beginning of usage.
-    ///
-    /// The default value is 200.
-    pub para_id: ParaId,
-
-    pub author_id: HeaderAs,
-}
-
-impl Default for OwnRelayStateSproofBuilderItem {
-    fn default() -> Self {
-        Self {
-            para_id: ParaId::from(200),
-            author_id: HeaderAs::AlreadyEncoded(vec![]),
-        }
-    }
-}
-
-/// Builds a sproof (portmanteau of 'spoof' and 'proof') of the relay chain state.
-#[derive(Clone, Default)]
-pub struct OwnRelayStateSproofBuilder {
-    pub items: Vec<OwnRelayStateSproofBuilderItem>,
-}
-
-impl OwnRelayStateSproofBuilder {
-    pub fn into_state_root_and_proof(
-        self,
-    ) -> (
-        polkadot_primitives::v2::Hash,
-        sp_state_machine::StorageProof,
-    ) {
-        let (db, root) = MemoryDB::<HashFor<polkadot_primitives::v2::Block>>::default_with_root();
-        let state_version = Default::default(); // for test using default.
-        let mut backend = sp_state_machine::TrieBackendBuilder::new(db, root).build();
-
-        let mut relevant_keys = Vec::new();
-        {
-            use parity_scale_codec::Encode as _;
-
-            let mut insert = |key: Vec<u8>, value: Vec<u8>| {
-                relevant_keys.push(key.clone());
-                backend.insert(vec![(None, vec![(key, Some(value))])], state_version);
-            };
-
-            for item in self.items {
-                let para_key = item.para_id.twox_64_concat();
-                let key = [crate::PARAS_HEADS_INDEX, para_key.as_slice()].concat();
-
-                let encoded = match item.author_id {
-                    HeaderAs::AlreadyEncoded(encoded) => encoded,
-                    HeaderAs::NonEncoded(header) => header.encode(),
-                };
-                insert(key, encoded);
-            }
-        }
-
-        let root = backend.root().clone();
-        let proof = sp_state_machine::prove_read(backend, relevant_keys).expect("prove read");
-        (root, proof)
-    }
->>>>>>> af7302d1
 }