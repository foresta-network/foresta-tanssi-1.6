#![cfg_attr(not(feature = "std"), no_std)]
use cumulus_pallet_parachain_system::RelayChainStateProof;
use cumulus_primitives_core::relay_chain::BlakeTwo256;
use cumulus_primitives_core::relay_chain::BlockNumber;
use cumulus_primitives_core::relay_chain::HeadData;
use cumulus_primitives_core::ParaId;
use sp_consensus_aura::inherents::InherentType;
use sp_consensus_aura::AURA_ENGINE_ID;
use sp_inherents::InherentIdentifier;
use sp_runtime::traits::Header;
use sp_runtime::DispatchResult;
use sp_std::prelude::*;
use tp_author_noting_inherent::INHERENT_IDENTIFIER;

#[cfg(test)]
mod mock;

#[cfg(test)]
mod test;

pub use pallet::*;

<<<<<<< HEAD
=======
// TODO: Probably should me moved to something like primitives
pub const PARAS_HEADS_INDEX: &[u8] =
    &hex_literal::hex!["cd710b30bd2eab0352ddcc26417aa1941b3c252fcb29d88eff4f3de5de4476c3"];

pub trait GetContainerChains {
    fn container_chains() -> Vec<ParaId>;
}

>>>>>>> af7302d1
#[frame_support::pallet]
pub mod pallet {
    use super::{DispatchResult, *};
    use frame_support::dispatch::PostDispatchInfo;
    use frame_support::pallet_prelude::*;
    use frame_support::Hashable;
    use frame_system::pallet_prelude::*;
    use tp_author_noting_inherent::PARAS_HEADS_INDEX;

    #[pallet::config]
    pub trait Config: frame_system::Config {
        /// The overarching event type.
        type RuntimeEvent: From<Event<Self>> + IsType<<Self as frame_system::Config>::RuntimeEvent>;

<<<<<<< HEAD
        /// Our own para
        type SelfParaId: Get<ParaId>;
=======
        /// A sudo-able call.
        type RuntimeCall: Parameter
            + UnfilteredDispatchable<RuntimeOrigin = Self::RuntimeOrigin>
            + GetDispatchInfo;

        type ContainerChains: GetContainerChains;
>>>>>>> af7302d1

        type AuthorFetcher: GetAuthorFromSlot<Self>;
    }

    pub trait GetAuthorFromSlot<T: Config> {
        /// Returns current session index.
        fn author_from_inherent(inherent: InherentType) -> Option<T::AccountId>;
    }

    #[pallet::pallet]
    #[pallet::generate_store(pub(super) trait Store)]
    pub struct Pallet<T>(PhantomData<T>);

    #[pallet::call]
    impl<T: Config> Pallet<T> {
        #[pallet::call_index(0)]
        #[pallet::weight((0, DispatchClass::Mandatory))]
        // TODO: This weight should be corrected.
        pub fn set_latest_author_data(
            origin: OriginFor<T>,
            data: tp_author_noting_inherent::OwnParachainInherentData,
        ) -> DispatchResultWithPostInfo {
            let total_weight = Weight::zero();
            ensure_none(origin)?;
            let tp_author_noting_inherent::OwnParachainInherentData {
                validation_data: vfp,
                relay_chain_state,
            } = data;

<<<<<<< HEAD
            let relay_state_proof = RelayChainStateProof::new(
                T::SelfParaId::get(),
                vfp.relay_parent_storage_root,
                relay_chain_state.clone(),
            )
            .expect("Invalid relay chain state proof");

            let own_para: ParaId = T::SelfParaId::get();

            let bytes = own_para.twox_64_concat();
            // CONCAT
            let key = [PARAS_HEADS_INDEX, bytes.as_slice()].concat();

            // We might encounter enty vecs
            // We only note if we can decode
            if let Ok(head_data) = relay_state_proof.read_entry::<HeadData>(key.as_slice(), None) {
                if let Ok(mut author_header) =
                    sp_runtime::generic::Header::<BlockNumber, BlakeTwo256>::decode(
                        &mut head_data.0.as_slice(),
                    )
                {
                    let aura_digest = author_header
                        .digest_mut()
                        .logs()
                        .first()
                        .expect("Aura digest is present and is first item");

                    let (id, mut data) = aura_digest.as_pre_runtime().expect("qed");
                    if id == AURA_ENGINE_ID {
                        if let Some(slot) = InherentType::decode(&mut data).ok() {
                            if let Some(author) = T::AuthorFetcher::author_from_inherent(slot) {
                                LatestAuthor::<T>::put(author);
                            }
=======
            let para_ids = T::ContainerChains::container_chains();

            for para_id in para_ids {
                let relay_state_proof = RelayChainStateProof::new(
                    para_id,
                    vfp.relay_parent_storage_root,
                    relay_chain_state.clone(),
                )
                .expect("Invalid relay chain state proof");

                let bytes = para_id.twox_64_concat();
                // CONCAT
                let key = [PARAS_HEADS_INDEX, bytes.as_slice()].concat();

                let mut author_header: sp_runtime::generic::Header<BlockNumber, BlakeTwo256> =
                    relay_state_proof
                        .read_entry(key.as_slice(), None)
                        .expect("Header not present");

                let aura_digest = author_header
                    .digest_mut()
                    .logs()
                    .first()
                    .expect("Aura digest is present and is first item");

                let (id, mut data) = aura_digest.as_pre_runtime().expect("qed");
                if id == AURA_ENGINE_ID {
                    if let Some(slot) = InherentType::decode(&mut data).ok() {
                        if let Some(author) = T::AuthorFetcher::author_from_inherent(slot) {
                            LatestAuthor::<T>::insert(para_id, author);
>>>>>>> af7302d1
                        }
                    }
                }
            }

            Ok(PostDispatchInfo {
                actual_weight: Some(total_weight),
                pays_fee: Pays::No,
            })
        }

        #[pallet::call_index(1)]
        #[pallet::weight(0)]
        pub fn set_author(
            origin: OriginFor<T>,
            para_id: ParaId,
            new: T::AccountId,
        ) -> DispatchResult {
            ensure_root(origin)?;
            LatestAuthor::<T>::insert(para_id, &new);
            Self::deposit_event(Event::LatestAuthorChanged {
                para_id,
                new_author: new,
            });
            Ok(())
        }
    }

    #[pallet::event]
    #[pallet::generate_deposit(pub(super) fn deposit_event)]
    pub enum Event<T: Config> {
        /// Latest author changed
        LatestAuthorChanged {
            para_id: ParaId,
            new_author: T::AccountId,
        },
    }

    #[pallet::storage]
    #[pallet::getter(fn latest_author)]
    pub(super) type LatestAuthor<T: Config> =
        StorageMap<_, Blake2_128Concat, ParaId, T::AccountId, OptionQuery>;

    #[pallet::inherent]
    impl<T: Config> ProvideInherent for Pallet<T> {
        type Call = Call<T>;
        type Error = sp_inherents::MakeFatalError<()>;
        // TODO, what should we put here
        const INHERENT_IDENTIFIER: InherentIdentifier =
            tp_author_noting_inherent::INHERENT_IDENTIFIER;

        fn create_inherent(data: &InherentData) -> Option<Self::Call> {
            let data: tp_author_noting_inherent::OwnParachainInherentData = data
                .get_data(&INHERENT_IDENTIFIER)
                .ok()
                .flatten()
                .expect("there is not data to be posted; qed");

            Some(Call::set_latest_author_data { data })
        }

        fn is_inherent(call: &Self::Call) -> bool {
            matches!(call, Call::set_latest_author_data { .. })
        }
    }
}<|MERGE_RESOLUTION|>--- conflicted
+++ resolved
@@ -20,17 +20,10 @@
 
 pub use pallet::*;
 
-<<<<<<< HEAD
-=======
-// TODO: Probably should me moved to something like primitives
-pub const PARAS_HEADS_INDEX: &[u8] =
-    &hex_literal::hex!["cd710b30bd2eab0352ddcc26417aa1941b3c252fcb29d88eff4f3de5de4476c3"];
-
 pub trait GetContainerChains {
     fn container_chains() -> Vec<ParaId>;
 }
 
->>>>>>> af7302d1
 #[frame_support::pallet]
 pub mod pallet {
     use super::{DispatchResult, *};
@@ -45,17 +38,7 @@
         /// The overarching event type.
         type RuntimeEvent: From<Event<Self>> + IsType<<Self as frame_system::Config>::RuntimeEvent>;
 
-<<<<<<< HEAD
-        /// Our own para
-        type SelfParaId: Get<ParaId>;
-=======
-        /// A sudo-able call.
-        type RuntimeCall: Parameter
-            + UnfilteredDispatchable<RuntimeOrigin = Self::RuntimeOrigin>
-            + GetDispatchInfo;
-
         type ContainerChains: GetContainerChains;
->>>>>>> af7302d1
 
         type AuthorFetcher: GetAuthorFromSlot<Self>;
     }
@@ -85,41 +68,6 @@
                 relay_chain_state,
             } = data;
 
-<<<<<<< HEAD
-            let relay_state_proof = RelayChainStateProof::new(
-                T::SelfParaId::get(),
-                vfp.relay_parent_storage_root,
-                relay_chain_state.clone(),
-            )
-            .expect("Invalid relay chain state proof");
-
-            let own_para: ParaId = T::SelfParaId::get();
-
-            let bytes = own_para.twox_64_concat();
-            // CONCAT
-            let key = [PARAS_HEADS_INDEX, bytes.as_slice()].concat();
-
-            // We might encounter enty vecs
-            // We only note if we can decode
-            if let Ok(head_data) = relay_state_proof.read_entry::<HeadData>(key.as_slice(), None) {
-                if let Ok(mut author_header) =
-                    sp_runtime::generic::Header::<BlockNumber, BlakeTwo256>::decode(
-                        &mut head_data.0.as_slice(),
-                    )
-                {
-                    let aura_digest = author_header
-                        .digest_mut()
-                        .logs()
-                        .first()
-                        .expect("Aura digest is present and is first item");
-
-                    let (id, mut data) = aura_digest.as_pre_runtime().expect("qed");
-                    if id == AURA_ENGINE_ID {
-                        if let Some(slot) = InherentType::decode(&mut data).ok() {
-                            if let Some(author) = T::AuthorFetcher::author_from_inherent(slot) {
-                                LatestAuthor::<T>::put(author);
-                            }
-=======
             let para_ids = T::ContainerChains::container_chains();
 
             for para_id in para_ids {
@@ -134,23 +82,27 @@
                 // CONCAT
                 let key = [PARAS_HEADS_INDEX, bytes.as_slice()].concat();
 
-                let mut author_header: sp_runtime::generic::Header<BlockNumber, BlakeTwo256> =
-                    relay_state_proof
-                        .read_entry(key.as_slice(), None)
-                        .expect("Header not present");
+                // We might encounter enty vecs
+                // We only note if we can decode
+                if let Ok(head_data) = relay_state_proof.read_entry::<HeadData>(key.as_slice(), None) {
+                    if let Ok(mut author_header) =
+                        sp_runtime::generic::Header::<BlockNumber, BlakeTwo256>::decode(
+                            &mut head_data.0.as_slice(),
+                        )
+                    {
+                        let aura_digest = author_header
+                            .digest_mut()
+                            .logs()
+                            .first()
+                            .expect("Aura digest is present and is first item");
 
-                let aura_digest = author_header
-                    .digest_mut()
-                    .logs()
-                    .first()
-                    .expect("Aura digest is present and is first item");
-
-                let (id, mut data) = aura_digest.as_pre_runtime().expect("qed");
-                if id == AURA_ENGINE_ID {
-                    if let Some(slot) = InherentType::decode(&mut data).ok() {
-                        if let Some(author) = T::AuthorFetcher::author_from_inherent(slot) {
-                            LatestAuthor::<T>::insert(para_id, author);
->>>>>>> af7302d1
+                        let (id, mut data) = aura_digest.as_pre_runtime().expect("qed");
+                        if id == AURA_ENGINE_ID {
+                            if let Some(slot) = InherentType::decode(&mut data).ok() {
+                                if let Some(author) = T::AuthorFetcher::author_from_inherent(slot) {
+                                    LatestAuthor::<T>::insert(para_id, author);
+                                }
+                            }
                         }
                     }
                 }
