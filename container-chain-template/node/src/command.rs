<<<<<<< HEAD
use std::net::SocketAddr;

=======
>>>>>>> 636add4f
use {
    container_chain_template_runtime::Block,
    cumulus_client_cli::generate_genesis_block,
    cumulus_primitives_core::ParaId,
    frame_benchmarking_cli::{BenchmarkCmd, SUBSTRATE_REFERENCE_HARDWARE},
    log::{info, warn},
    parity_scale_codec::Encode,
    sc_cli::{
        ChainSpec, CliConfiguration, DefaultConfigurationValues, ImportParams, KeystoreParams,
        NetworkParams, Result, RuntimeVersion, SharedParams, SubstrateCli,
    },
    sc_service::config::{BasePath, PrometheusConfig},
    sp_core::hexdisplay::HexDisplay,
    sp_runtime::traits::{AccountIdConversion, Block as BlockT},
<<<<<<< HEAD
=======
    std::net::SocketAddr,
>>>>>>> 636add4f
};

use crate::{
    chain_spec,
    cli::{Cli, RelayChainCli, Subcommand},
    service::{new_partial, ParachainNativeExecutor},
};

fn load_spec(id: &str, para_id: ParaId) -> std::result::Result<Box<dyn ChainSpec>, String> {
    Ok(match id {
        "dev" => Box::new(chain_spec::development_config(para_id, None)),
        "template-rococo" => Box::new(chain_spec::local_testnet_config(para_id, None)),
        "" | "local" => Box::new(chain_spec::local_testnet_config(para_id, None)),
        path => Box::new(chain_spec::ChainSpec::from_json_file(
            std::path::PathBuf::from(path),
        )?),
    })
}

impl SubstrateCli for Cli {
    fn impl_name() -> String {
        "Parachain Collator Template".into()
    }

    fn impl_version() -> String {
        env!("SUBSTRATE_CLI_IMPL_VERSION").into()
    }

    fn description() -> String {
        format!(
            "Parachain Collator Template\n\nThe command-line arguments provided first will be \
		passed to the parachain node, while the arguments provided after -- will be passed \
		to the relay chain node.\n\n\
		{} <parachain-args> -- <relay-chain-args>",
            Self::executable_name()
        )
    }

    fn author() -> String {
        env!("CARGO_PKG_AUTHORS").into()
    }

    fn support_url() -> String {
        "https://github.com/paritytech/cumulus/issues/new".into()
    }

    fn copyright_start_year() -> i32 {
        2020
    }

    fn load_spec(&self, id: &str) -> std::result::Result<Box<dyn sc_service::ChainSpec>, String> {
        load_spec(id, self.para_id.unwrap_or(1000).into())
    }

    fn native_runtime_version(_: &Box<dyn ChainSpec>) -> &'static RuntimeVersion {
        &container_chain_template_runtime::VERSION
    }
}

impl SubstrateCli for RelayChainCli {
    fn impl_name() -> String {
        "Parachain Collator Template".into()
    }

    fn impl_version() -> String {
        env!("SUBSTRATE_CLI_IMPL_VERSION").into()
    }

    fn description() -> String {
        format!(
            "Parachain Collator Template\n\nThe command-line arguments provided first will be \
		passed to the parachain node, while the arguments provided after -- will be passed \
		to the relay chain node.\n\n\
		{} <parachain-args> -- <relay-chain-args>",
            Self::executable_name()
        )
    }

    fn author() -> String {
        env!("CARGO_PKG_AUTHORS").into()
    }

    fn support_url() -> String {
        "https://github.com/paritytech/cumulus/issues/new".into()
    }

    fn copyright_start_year() -> i32 {
        2020
    }

    fn load_spec(&self, id: &str) -> std::result::Result<Box<dyn sc_service::ChainSpec>, String> {
        polkadot_cli::Cli::from_iter([RelayChainCli::executable_name()].iter()).load_spec(id)
    }

    fn native_runtime_version(chain_spec: &Box<dyn ChainSpec>) -> &'static RuntimeVersion {
        polkadot_cli::Cli::native_runtime_version(chain_spec)
    }
}

macro_rules! construct_async_run {
	(|$components:ident, $cli:ident, $cmd:ident, $config:ident| $( $code:tt )* ) => {{
		let runner = $cli.create_runner($cmd)?;
		runner.async_run(|$config| {
			let $components = new_partial(&$config)?;
			let task_manager = $components.task_manager;
			{ $( $code )* }.map(|v| (v, task_manager))
		})
	}}
}

/// Parse command line arguments into service configuration.
pub fn run() -> Result<()> {
    let cli = Cli::from_args();

    match &cli.subcommand {
        Some(Subcommand::BuildSpec(cmd)) => {
            let runner = cli.create_runner(cmd)?;
            runner.sync_run(|config| {
                let chain_spec = if let Some(para_id) = cmd.parachain_id {
                    if cmd.base.shared_params.dev {
                        Box::new(chain_spec::development_config(
                            para_id.into(),
                            cmd.seeds.clone(),
                        ))
                    } else {
                        Box::new(chain_spec::local_testnet_config(
                            para_id.into(),
                            cmd.seeds.clone(),
                        ))
                    }
                } else {
                    config.chain_spec
                };
                cmd.base.run(chain_spec, config.network)
            })
        }
        Some(Subcommand::CheckBlock(cmd)) => {
            construct_async_run!(|components, cli, cmd, config| {
                Ok(cmd.run(components.client, components.import_queue))
            })
        }
        Some(Subcommand::ExportBlocks(cmd)) => {
            construct_async_run!(|components, cli, cmd, config| {
                Ok(cmd.run(components.client, config.database))
            })
        }
        Some(Subcommand::ExportState(cmd)) => {
            construct_async_run!(|components, cli, cmd, config| {
                Ok(cmd.run(components.client, config.chain_spec))
            })
        }
        Some(Subcommand::ImportBlocks(cmd)) => {
            construct_async_run!(|components, cli, cmd, config| {
                Ok(cmd.run(components.client, components.import_queue))
            })
        }
        Some(Subcommand::Revert(cmd)) => {
            construct_async_run!(|components, cli, cmd, config| {
                Ok(cmd.run(components.client, components.backend, None))
            })
        }
        Some(Subcommand::PurgeChain(cmd)) => {
            let runner = cli.create_runner(cmd)?;

            runner.sync_run(|config| {
                let polkadot_cli = RelayChainCli::new(
                    &config,
                    [RelayChainCli::executable_name()]
                        .iter()
                        .chain(cli.relay_chain_args.iter()),
                );

                let polkadot_config = SubstrateCli::create_configuration(
                    &polkadot_cli,
                    &polkadot_cli,
                    config.tokio_handle.clone(),
                )
                .map_err(|err| format!("Relay chain argument error: {}", err))?;

                cmd.run(config, polkadot_config)
            })
        }
        Some(Subcommand::ExportGenesisState(cmd)) => {
            let runner = cli.create_runner(cmd)?;
            runner.sync_run(|_config| {
                let spec = cli.load_spec(&cmd.shared_params.chain.clone().unwrap_or_default())?;
                let state_version = Cli::native_runtime_version(&spec).state_version();
                cmd.run::<Block>(&*spec, state_version)
            })
        }
        Some(Subcommand::ExportGenesisWasm(cmd)) => {
            let runner = cli.create_runner(cmd)?;
            runner.sync_run(|_config| {
                let spec = cli.load_spec(&cmd.shared_params.chain.clone().unwrap_or_default())?;
                cmd.run(&*spec)
            })
        }
        Some(Subcommand::Benchmark(cmd)) => {
            let runner = cli.create_runner(cmd)?;
            // Switch on the concrete benchmark sub-command-
            match cmd {
                BenchmarkCmd::Pallet(cmd) => {
                    if cfg!(feature = "runtime-benchmarks") {
                        runner.sync_run(|config| cmd.run::<Block, ParachainNativeExecutor>(config))
                    } else {
                        Err("Benchmarking wasn't enabled when building the node. \
					You can enable it with `--features runtime-benchmarks`."
                            .into())
                    }
                }
                BenchmarkCmd::Block(cmd) => runner.sync_run(|config| {
                    let partials = new_partial(&config)?;
                    cmd.run(partials.client)
                }),
                #[cfg(not(feature = "runtime-benchmarks"))]
                BenchmarkCmd::Storage(_) => {
                    return Err(sc_cli::Error::Input(
                        "Compile with --features=runtime-benchmarks \
						to enable storage benchmarks."
                            .into(),
                    )
                    .into())
                }
                #[cfg(feature = "runtime-benchmarks")]
                BenchmarkCmd::Storage(cmd) => runner.sync_run(|config| {
                    let partials = new_partial(&config)?;
                    let db = partials.backend.expose_db();
                    let storage = partials.backend.expose_storage();
                    cmd.run(config, partials.client.clone(), db, storage)
                }),
                BenchmarkCmd::Machine(cmd) => {
                    runner.sync_run(|config| cmd.run(&config, SUBSTRATE_REFERENCE_HARDWARE.clone()))
                }
                // NOTE: this allows the Client to leniently implement
                // new benchmark commands without requiring a companion MR.
                #[allow(unreachable_patterns)]
                _ => Err("Benchmarking sub-command unsupported".into()),
            }
        }
        #[cfg(feature = "try-runtime")]
        Some(Subcommand::TryRuntime(cmd)) => {
            let runner = cli.create_runner(cmd)?;

            use sc_executor::{sp_wasm_interface::ExtendedHostFunctions, NativeExecutionDispatch};
            type HostFunctionsOf<E> = ExtendedHostFunctions<
                sp_io::SubstrateHostFunctions,
                <E as NativeExecutionDispatch>::ExtendHostFunctions,
            >;

            // grab the task manager.
            let registry = &runner
                .config()
                .prometheus_config
                .as_ref()
                .map(|cfg| &cfg.registry);
            let task_manager =
                sc_service::TaskManager::new(runner.config().tokio_handle.clone(), *registry)
                    .map_err(|e| format!("Error: {:?}", e))?;

            runner.async_run(|_| {
                Ok((
                    cmd.run::<Block, HostFunctionsOf<ParachainNativeExecutor>>(),
                    task_manager,
                ))
            })
        }
        #[cfg(not(feature = "try-runtime"))]
        Some(Subcommand::TryRuntime) => Err("Try-runtime was not enabled when building the node. \
			You can enable it with `--features try-runtime`."
            .into()),
        None => {
            let runner = cli.create_runner(&cli.run.normalize())?;
            let collator_options = cli.run.collator_options();

            runner.run_node_until_exit(|config| async move {
				let hwbench = (!cli.no_hardware_benchmarks).then_some(
					config.database.path().map(|database_path| {
						let _ = std::fs::create_dir_all(&database_path);
						sc_sysinfo::gather_hwbench(Some(database_path))
					})).flatten();

				let para_id = chain_spec::Extensions::try_get(&*config.chain_spec)
					.map(|e| e.para_id)
					.ok_or_else(|| "Could not find parachain ID in chain-spec.")?;

				let polkadot_cli = RelayChainCli::new(
					&config,
					[RelayChainCli::executable_name()].iter().chain(cli.relay_chain_args.iter()),
				);

				let id = ParaId::from(para_id);

				let parachain_account =
					AccountIdConversion::<polkadot_primitives::AccountId>::into_account_truncating(&id);

				let state_version = Cli::native_runtime_version(&config.chain_spec).state_version();
				let block: Block = generate_genesis_block(&*config.chain_spec, state_version)
					.map_err(|e| format!("{:?}", e))?;
				let genesis_state = format!("0x{:?}", HexDisplay::from(&block.header().encode()));

				let tokio_handle = config.tokio_handle.clone();
				let polkadot_config =
					SubstrateCli::create_configuration(&polkadot_cli, &polkadot_cli, tokio_handle)
						.map_err(|err| format!("Relay chain argument error: {}", err))?;

				info!("Parachain id: {:?}", id);
				info!("Parachain Account: {}", parachain_account);
				info!("Parachain genesis state: {}", genesis_state);
				info!("Is collating: {}", if config.role.is_authority() { "yes" } else { "no" });

				if !collator_options.relay_chain_rpc_urls.is_empty() && cli.relay_chain_args.len() > 0 {
					warn!("Detected relay chain node arguments together with --relay-chain-rpc-url. This command starts a minimal Polkadot node that only uses a network-related subset of all relay chain CLI options.");
				}

				crate::service::start_parachain_node(
					config,
					polkadot_config,
					collator_options,
					id,
					hwbench,
				)
				.await
				.map(|r| r.0)
				.map_err(Into::into)
			})
        }
    }
}

impl DefaultConfigurationValues for RelayChainCli {
    fn p2p_listen_port() -> u16 {
        30334
    }

    fn rpc_ws_listen_port() -> u16 {
        9945
    }

    fn rpc_http_listen_port() -> u16 {
        9934
    }

    fn prometheus_listen_port() -> u16 {
        9616
    }
}

impl CliConfiguration<Self> for RelayChainCli {
    fn shared_params(&self) -> &SharedParams {
        self.base.base.shared_params()
    }

    fn import_params(&self) -> Option<&ImportParams> {
        self.base.base.import_params()
    }

    fn network_params(&self) -> Option<&NetworkParams> {
        self.base.base.network_params()
    }

    fn keystore_params(&self) -> Option<&KeystoreParams> {
        self.base.base.keystore_params()
    }

    fn base_path(&self) -> Result<Option<BasePath>> {
        Ok(self
            .shared_params()
            .base_path()?
            .or_else(|| self.base_path.clone().map(Into::into)))
    }

    fn rpc_http(&self, default_listen_port: u16) -> Result<Option<SocketAddr>> {
        self.base.base.rpc_http(default_listen_port)
    }

    fn rpc_ipc(&self) -> Result<Option<String>> {
        self.base.base.rpc_ipc()
    }

    fn rpc_ws(&self, default_listen_port: u16) -> Result<Option<SocketAddr>> {
        self.base.base.rpc_ws(default_listen_port)
    }

    fn prometheus_config(
        &self,
        default_listen_port: u16,
        chain_spec: &Box<dyn ChainSpec>,
    ) -> Result<Option<PrometheusConfig>> {
        self.base
            .base
            .prometheus_config(default_listen_port, chain_spec)
    }

    fn init<F>(
        &self,
        _support_url: &String,
        _impl_version: &String,
        _logger_hook: F,
        _config: &sc_service::Configuration,
    ) -> Result<()>
    where
        F: FnOnce(&mut sc_cli::LoggerBuilder, &sc_service::Configuration),
    {
        unreachable!("PolkadotCli is never initialized; qed");
    }

    fn chain_id(&self, is_dev: bool) -> Result<String> {
        let chain_id = self.base.base.chain_id(is_dev)?;

        Ok(if chain_id.is_empty() {
            self.chain_id.clone().unwrap_or_default()
        } else {
            chain_id
        })
    }

    fn role(&self, is_dev: bool) -> Result<sc_service::Role> {
        self.base.base.role(is_dev)
    }

    fn transaction_pool(&self, is_dev: bool) -> Result<sc_service::config::TransactionPoolOptions> {
        self.base.base.transaction_pool(is_dev)
    }

    fn trie_cache_maximum_size(&self) -> Result<Option<usize>> {
        self.base.base.trie_cache_maximum_size()
    }

    fn rpc_methods(&self) -> Result<sc_service::config::RpcMethods> {
        self.base.base.rpc_methods()
    }

    fn rpc_ws_max_connections(&self) -> Result<Option<usize>> {
        self.base.base.rpc_ws_max_connections()
    }

    fn rpc_cors(&self, is_dev: bool) -> Result<Option<Vec<String>>> {
        self.base.base.rpc_cors(is_dev)
    }

    fn default_heap_pages(&self) -> Result<Option<u64>> {
        self.base.base.default_heap_pages()
    }

    fn force_authoring(&self) -> Result<bool> {
        self.base.base.force_authoring()
    }

    fn disable_grandpa(&self) -> Result<bool> {
        self.base.base.disable_grandpa()
    }

    fn max_runtime_instances(&self) -> Result<Option<usize>> {
        self.base.base.max_runtime_instances()
    }

    fn announce_block(&self) -> Result<bool> {
        self.base.base.announce_block()
    }

    fn telemetry_endpoints(
        &self,
        chain_spec: &Box<dyn ChainSpec>,
    ) -> Result<Option<sc_telemetry::TelemetryEndpoints>> {
        self.base.base.telemetry_endpoints(chain_spec)
    }

    fn node_name(&self) -> Result<String> {
        self.base.base.node_name()
    }
}<|MERGE_RESOLUTION|>--- conflicted
+++ resolved
@@ -1,9 +1,9 @@
-<<<<<<< HEAD
-use std::net::SocketAddr;
-
-=======
->>>>>>> 636add4f
 use {
+    crate::{
+        chain_spec,
+        cli::{Cli, RelayChainCli, Subcommand},
+        service::{new_partial, ParachainNativeExecutor},
+    },
     container_chain_template_runtime::Block,
     cumulus_client_cli::generate_genesis_block,
     cumulus_primitives_core::ParaId,
@@ -17,16 +17,7 @@
     sc_service::config::{BasePath, PrometheusConfig},
     sp_core::hexdisplay::HexDisplay,
     sp_runtime::traits::{AccountIdConversion, Block as BlockT},
-<<<<<<< HEAD
-=======
     std::net::SocketAddr,
->>>>>>> 636add4f
-};
-
-use crate::{
-    chain_spec,
-    cli::{Cli, RelayChainCli, Subcommand},
-    service::{new_partial, ParachainNativeExecutor},
 };
 
 fn load_spec(id: &str, para_id: ParaId) -> std::result::Result<Box<dyn ChainSpec>, String> {
